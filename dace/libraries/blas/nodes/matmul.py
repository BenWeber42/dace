--- conflicted
+++ resolved
@@ -1,17 +1,6 @@
 import dace
 from copy import deepcopy as dc
 from typing import Any, Dict, Optional
-<<<<<<< HEAD
-=======
-from dace.data import Array
-from dace.symbolic import symstr
-import dace.library
-import dace.properties
-import dace.sdfg.nodes
-from dace.transformation.pattern_matching import ExpandTransformation
-from dace.libraries.blas.blas_helpers import to_blastype, get_gemm_opts
-from .. import environments
->>>>>>> 4bbfb769
 
 
 def _get_matmul_operands(node,
@@ -148,7 +137,6 @@
 
     @staticmethod
     def expansion(node, state, sdfg):
-<<<<<<< HEAD
         a, b, c = _get_matmul_operands(node, state, sdfg)
         size_a = a[2]
         size_b = b[2]
@@ -193,201 +181,11 @@
 
 
 @dace.library.node
-class MatMul(dace.graph.nodes.LibraryNode):
+class MatMul(dace.sdfg.nodes.LibraryNode):
     """This is a "meta-node" which delegates to different implementations of
        matrix multiplication in the mathematical sense to the appropriate
        computational operators, namely GEMM, batched matrix multiplication,
        GEMV, and DOT."""
-=======
-        node.validate(sdfg, state)
-        if node.dtype is None:
-            raise ValueError("Data type must be set to expand " + str(node) +
-                             ".")
-        return ExpandMatMulPure.make_sdfg(node, state, sdfg)
-
-
-@dace.library.expansion
-class ExpandMatMulMKL(ExpandTransformation):
-
-    environments = [environments.intel_mkl.IntelMKL]
-
-    @staticmethod
-    def expansion(node, state, sdfg):
-        node.validate(sdfg, state)
-        dtype = node.dtype
-        func = to_blastype(dtype.type).lower() + 'gemm'
-        if dtype == dace.float32:
-            alpha = "1.0f"
-            beta = "0.0f"
-        elif dtype == dace.float64:
-            alpha = "1.0"
-            beta = "0.0"
-        elif dtype == dace.complex64:
-            alpha = "dace::blas::BlasConstants::Get().Complex64Pone()"
-            beta = "dace::blas::BlasConstants::Get().Complex64Zero()"
-        elif dtype == dace.complex128:
-            alpha = "dace::blas::BlasConstants::Get().Complex128Pone()"
-            beta = "dace::blas::BlasConstants::Get().Complex128Zero()"
-        else:
-            raise ValueError("Unsupported type for BLAS dot product: " +
-                             str(dtype))
-        (_, adesc, ashape,
-         astrides), (_, bdesc, bshape,
-                     bstrides) = _get_matmul_inputs(node, state, sdfg)
-        cdesc = sdfg.arrays[state.out_edges(node)[0].data.data]
-        opt = _get_codegen_gemm_opts(node, state, sdfg, adesc, bdesc, cdesc,
-                                     alpha, beta, cdesc.dtype.ctype, func)
-
-        # Adaptations for MKL/BLAS API
-        opt['ta'] = 'CblasNoTrans' if opt['ta'] == 'N' else 'CblasTrans'
-        opt['tb'] = 'CblasNoTrans' if opt['tb'] == 'N' else 'CblasTrans'
-
-        if not opt['BATCH']:
-            code = ("cblas_{func}(CblasColMajor, {ta}, {tb}, "
-                    "{M}, {N}, {K}, {alpha}, {x}, {lda}, {y}, {ldb}, {beta}, "
-                    "_c, {ldc});").format_map(opt)
-        else:
-            code = '''
-            for (int __ib = 0; __ib < {BATCH}; ++__ib) {{
-                cblas_{func}(CblasColMajor, {ta}, {tb}, {M}, {N}, {K}, {alpha},
-                             (({dtype}*){x}) + __ib*{stride_a}, {lda},
-                             (({dtype}*){y}) + __ib*{stride_b}, {ldb},
-                             {beta},
-                             (({dtype}*)_c) + __ib*{stride_c}, {ldc});
-            }}'''.format_map(opt)
-
-        tasklet = dace.sdfg.nodes.Tasklet(node.name,
-                                          node.in_connectors,
-                                          node.out_connectors,
-                                          code,
-                                          language=dace.dtypes.Language.CPP)
-        return tasklet
-
-
-@dace.library.expansion
-class ExpandMatMulCuBLAS(ExpandTransformation):
-
-    environments = [environments.cublas.cuBLAS]
-
-    @staticmethod
-    def expansion(node, state, sdfg):
-        node.validate(sdfg, state)
-        dtype = node.dtype
-        func = '%sgemm' % to_blastype(dtype.type)
-        if dtype == dace.float16:
-            cdtype = '__half'
-            factort = 'Half'
-        elif dtype == dace.float32:
-            cdtype = 'float'
-            factort = 'Float'
-        elif dtype == dace.float64:
-            cdtype = 'double'
-            factort = 'Double'
-        elif dtype == dace.complex64:
-            cdtype = 'cuComplex'
-            factort = 'Complex64'
-        elif dtype == dace.complex128:
-            cdtype = 'cuDoubleComplex'
-            factort = 'Complex128'
-        else:
-            raise ValueError("Unsupported type: " + str(dtype))
-
-        alpha = "dace::blas::CublasConstants::Get(__dace_cuda_device).%sPone()" % factort
-        beta = "dace::blas::CublasConstants::Get(__dace_cuda_device).%sZero()" % factort
-
-        # Find inputs and output
-        adesc, bdesc, cdesc = None, None, None
-        for e in state.in_edges(node):
-            if e.dst_conn == '_a':
-                anode = state.memlet_path(e)[0].src
-                if isinstance(anode, dace.sdfg.nodes.AccessNode):
-                    adesc: Array = sdfg.arrays[anode.data]
-            elif e.dst_conn == '_b':
-                bnode = state.memlet_path(e)[0].src
-                if isinstance(bnode, dace.sdfg.nodes.AccessNode):
-                    bdesc: Array = sdfg.arrays[bnode.data]
-        for e in state.out_edges(node):
-            if e.src_conn == '_c':
-                cnode = state.memlet_path(e)[-1].dst
-                if isinstance(cnode, dace.sdfg.nodes.AccessNode):
-                    cdesc: Array = sdfg.arrays[cnode.data]
-        if not adesc or not bdesc or not cdesc:
-            raise ValueError('Unsupported input/output arrays')
-
-        # Set up options for code formatting
-        opt = _get_codegen_gemm_opts(node, state, sdfg, adesc, bdesc, cdesc,
-                                     alpha, beta, cdtype, func)
-
-        # Matrix multiplication
-        if not opt['BATCH']:
-            call = '''cublas{func}(__dace_cublas_handle,
-                CUBLAS_OP_{ta}, CUBLAS_OP_{tb},
-                {M}, {N}, {K},
-                {alpha},
-                ({dtype}*){x}, {lda},
-                ({dtype}*){y}, {ldb},
-                {beta},
-                ({dtype}*)_c, {ldc});'''
-        else:  # Batched matrix multiplication
-            call = '''cublas{func}StridedBatched(__dace_cublas_handle,
-                CUBLAS_OP_{ta}, CUBLAS_OP_{tb},
-                {M}, {N}, {K},
-                {alpha},
-                ({dtype}*){x}, {lda}, {stride_a},
-                ({dtype}*){y}, {ldb}, {stride_b},
-                {beta},
-                ({dtype}*)_c, {ldc}, {stride_c},
-                {BATCH});'''
-
-        code = (environments.cublas.cuBLAS.handle_setup_code(node) +
-                call.format_map(opt))
-        tasklet = dace.sdfg.nodes.Tasklet(node.name,
-                                          node.in_connectors,
-                                          node.out_connectors,
-                                          code,
-                                          language=dace.dtypes.Language.CPP)
-
-        # If buffers are not on the GPU, copy them
-        # TODO: This creates variable shadowing
-        if any(desc.storage not in
-               [dace.StorageType.GPU_Global, dace.StorageType.CPU_Pinned]
-               for desc in [adesc, bdesc, cdesc]):
-            nsdfg = dace.SDFG('nested_matmul')
-            for name, desc in [('_a', adesc), ('_b', bdesc), ('_c', cdesc)]:
-                dcopy = dc(desc)
-                dcopy.transient = False
-                nsdfg.add_datadesc(name, dcopy)
-                dcopy_gpu = dc(desc)
-                dcopy_gpu.transient = True
-                dcopy_gpu.storage = dace.StorageType.GPU_Global
-                nsdfg.add_datadesc(name + '_gpu', dcopy_gpu)
-            nstate = nsdfg.add_state()
-            a = nstate.add_read('_a')
-            ga = nstate.add_access('_a_gpu')
-            b = nstate.add_read('_b')
-            gb = nstate.add_access('_b_gpu')
-            c = nstate.add_write('_c')
-            gc = nstate.add_access('_c_gpu')
-            nstate.add_node(tasklet)
-            nstate.add_nedge(a, ga, dace.Memlet.from_array('_a', adesc))
-            nstate.add_nedge(b, gb, dace.Memlet.from_array('_b', bdesc))
-            nstate.add_edge(ga, None, tasklet, '_a',
-                            dace.Memlet.from_array('_a_gpu', adesc))
-            nstate.add_edge(gb, None, tasklet, '_b',
-                            dace.Memlet.from_array('_b_gpu', bdesc))
-            nstate.add_edge(tasklet, '_c', gc, None,
-                            dace.Memlet.from_array('_c_gpu', cdesc))
-            nstate.add_nedge(gc, c, dace.Memlet.from_array('_c', cdesc))
-
-            return nsdfg
-        # End of copy to GPU
-
-        return tasklet
-
-
-@dace.library.node
-class MatMul(dace.sdfg.nodes.LibraryNode):
->>>>>>> 4bbfb769
 
     # Global properties
     implementations = {
