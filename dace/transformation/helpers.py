# Copyright 2019-2021 ETH Zurich and the DaCe authors. All rights reserved.
""" Transformation helper API. """
from collections import OrderedDict
import copy
import itertools
from networkx import MultiDiGraph

from dace.subsets import Range, Subset, union
import dace.subsets as subsets
from typing import Dict, List, Optional, Tuple, Set, Union

from dace import data, dtypes, symbolic
from dace.codegen import control_flow as cf
from dace.sdfg import nodes, utils
from dace.sdfg.graph import SubgraphView, MultiConnectorEdge, MultiEdge
from dace.sdfg.scope import ScopeSubgraphView, ScopeTree
from dace.sdfg import SDFG, SDFGState, InterstateEdge
from dace.sdfg import graph
from dace.memlet import Memlet


def nest_sdfg_subgraph(sdfg: SDFG,
                       subgraph: SubgraphView,
                       start: Optional[SDFGState] = None,
                       sym_out: Optional[bool] = True) -> SDFGState:
    """
    Nests an SDFG subgraph (SDFGStates and InterstateEdges).
    
    :param sdfg: The SDFG containing the subgraph.
    :param subgraph: The SubgraphView description of the subgraph.
    :param start: The start state of the subgraph.
    :return: The SDFGState containing the NestedSDFG node (containing the nested SDFG subgraph).
    """

    # Nest states
    states = subgraph.nodes()
    if len(states) > 1:

        if start is not None:
            source_node = start
        else:
            src_nodes = subgraph.source_nodes()
            if len(src_nodes) != 1:
                raise ValueError('Ambiguous start state of the SDFG subgraph. '
                                 'Please provide the start state via the "start" argument.')
            source_node = src_nodes[0]

        sink_nodes = subgraph.sink_nodes()
        if len(sink_nodes) != 1:
            raise NotImplementedError
        sink_node = sink_nodes[0]

        # Find read/write sets
        read_set, write_set = set(), set()
        for state in states:
            rset, wset = state.read_and_write_sets()
            read_set |= rset
            write_set |= wset
            # Add to write set also scalars between tasklets
            for src_node in state.nodes():
                if not isinstance(src_node, nodes.Tasklet):
                    continue
                for dst_node in state.nodes():
                    if src_node is dst_node:
                        continue
                    if not isinstance(dst_node, nodes.Tasklet):
                        continue
                    for e in state.edges_between(src_node, dst_node):
                        if e.data.data and e.data.data in sdfg.arrays:
                            write_set.add(e.data.data)
        # Add data from edges
        for src in states:
            for dst in states:
                for edge in sdfg.edges_between(src, dst):
                    for s in edge.data.free_symbols:
                        if s in sdfg.arrays:
                            read_set.add(s)

        # Find NestedSDFG's unique data
        rw_set = read_set | write_set
        unique_set = set()
        for name in rw_set:
            if not sdfg.arrays[name].transient:
                continue
            found = False
            for state in sdfg.states():
                if state in states:
                    continue
                for node in state.nodes():
                    if (isinstance(node, nodes.AccessNode) and node.data == name):
                        found = True
                        break
            if not found:
                unique_set.add(name)

        # Find NestedSDFG's connectors
        read_set = {n for n in read_set if n not in unique_set or not sdfg.arrays[n].transient}
        write_set = {n for n in write_set if n not in unique_set or not sdfg.arrays[n].transient}

        def _update_defined_symbols(graph: Union[SDFG, SubgraphView], defined_symbols: Set[str],
                                    strictly_defined_symbols: Set[str]):
            for e in graph.edges():
                defined_symbols.update(set(e.data.assignments.keys()))
                for k, v in e.data.assignments.items():
                    try:
                        if k not in sdfg.symbols and k not in {str(a) for a in symbolic.pystr_to_symbolic(v).args}:
                            strictly_defined_symbols.add(k)
                    except AttributeError:
                        # `symbolic.pystr_to_symbolic` may return bool, which doesn't have attribute `args`
                        pass
            for state in graph.nodes():
                for node in state.nodes():
                    if isinstance(node, nodes.NestedSDFG):
                        defined_symbols, strictly_defined_symbols = _update_defined_symbols(
                            node.sdfg, defined_symbols, strictly_defined_symbols)
            return defined_symbols, strictly_defined_symbols

        # Find defined subgraph symbols
        defined_symbols = set()
        strictly_defined_symbols = set()
        defined_symbols, strictly_defined_symbols = _update_defined_symbols(subgraph, defined_symbols,
                                                                            strictly_defined_symbols)

        new_state = sdfg.add_state('nested_sdfg_parent')
        nsdfg = SDFG("nested_sdfg", constants=sdfg.constants_prop, parent=new_state)
        nsdfg.add_node(source_node, is_start_state=True)
        nsdfg.add_nodes_from([s for s in states if s is not source_node])
        for s in states:
            s.parent = nsdfg
        for e in subgraph.edges():
            nsdfg.add_edge(e.src, e.dst, e.data)

        for e in sdfg.in_edges(source_node):
            sdfg.add_edge(e.src, new_state, e.data)
        for e in sdfg.out_edges(sink_node):
            sdfg.add_edge(new_state, e.dst, e.data)
        
        # TODO: How safe is this?
        # Record symbols defined in the subgraph's border edges
        border_mapping = dict()
        border_arrays = set()
        for state in states:
            for e in sdfg.in_edges(state):
                if e in subgraph.edges():
                    continue
                border_mapping.update(e.data.assignments)
                border_arrays.update(m.data for m in e.data.get_read_memlets(sdfg.arrays))
                e.data.assignments = dict()
        init_state = nsdfg.start_state
        # pre_init_state = nsdfg.add_state_before(init_state, 'clean_symbols', is_start_state=True)
        pre_init_state = nsdfg.add_state('clean_symbols', is_start_state=True)
        nsdfg.add_edge(pre_init_state, init_state, InterstateEdge(assignments=border_mapping))
        # edge = nsdfg.edges_between(pre_init_state, init_state)[0]
        # edge.data.assignments.update({k: v for k, v in border_mapping.items()})
        read_set.update(border_arrays)

        sdfg.remove_nodes_from(states)

        # Add NestedSDFG arrays
        for name in read_set | write_set:
            nsdfg.arrays[name] = copy.deepcopy(sdfg.arrays[name])
            nsdfg.arrays[name].transient = False
        for name in unique_set:
            nsdfg.arrays[name] = sdfg.arrays[name]
            del sdfg.arrays[name]

        # If there are symbols (new or not) assigned value in the subgraph, their values will be propagated to the
        # (outer) SDFG through a symbol-scalar-symbol conversion. This is happening in two parts: (1) inside the nested
        # SDFG (symbol -> scalar), (2) in the outer SDFG, just after the SDFGState containing the NestedSDFG node
        # (scalar -> symbol).
        ndefined_symbols = set()
        out_mapping = {}
        out_state = None
        for e in nsdfg.edges():
            ndefined_symbols.update(set(e.data.assignments.keys()))
        if sym_out:
            if ndefined_symbols:
                out_state = nsdfg.add_state('symbolic_output')
                nsdfg.add_edge(sink_node, out_state, InterstateEdge())
                for s in ndefined_symbols:
                    if s in nsdfg.symbols:
                        dtype = nsdfg.symbols[s]
                    elif s in sdfg.symbols:
                        dtype = sdfg.symbols[s]
                    else:
                        dtype = dtypes.float64
                    name, _ = sdfg.add_scalar(f"__sym_out_{s}", dtype, transient=True, find_new_name=True)
                    out_mapping[s] = name
                    nname, ndesc = nsdfg.add_scalar(f"__sym_out_{s}", dtype, find_new_name=True)
                    # Part (1)
                    tasklet = out_state.add_tasklet(f"set_{nname}", {}, {'__out'}, f'__out = {s}')
                    acc = out_state.add_access(nname)
                    out_state.add_edge(tasklet, '__out', acc, None, Memlet.from_array(nname, ndesc))
                    write_set.add(name)

        # Add NestedSDFG node
        fsymbols = sdfg.symbols.keys() | nsdfg.free_symbols
        fsymbols.update(defined_symbols - strictly_defined_symbols)
        if sdfg.parent_nsdfg_node is None:
            symbol_mapping = {}
        else:
            symbol_mapping = sdfg.parent_nsdfg_node.symbol_mapping
        mapping = {s: symbol_mapping[str(s)] if str(s) in symbol_mapping else s for s in fsymbols}
        cnode = new_state.add_nested_sdfg(nsdfg, None, read_set, write_set, mapping)
        for s in strictly_defined_symbols:
            if s in sdfg.symbols:
                sdfg.remove_symbol(s)

        # Connect input/output data of the subgraph to the NestedSDFG node.
        for name in read_set:
            r = new_state.add_read(name)
            new_state.add_edge(r, None, cnode, name, Memlet.from_array(name, sdfg.arrays[name]))
        for name in write_set:
            w = new_state.add_write(name)
            new_state.add_edge(cnode, name, w, None, Memlet.from_array(name, sdfg.arrays[name]))

        # Part (2)
        if out_state is not None:
            extra_state = sdfg.add_state('symbolic_output')
            for e in sdfg.out_edges(new_state):
                sdfg.add_edge(extra_state, e.dst, e.data)
                sdfg.remove_edge(e)
            sdfg.add_edge(new_state, extra_state, InterstateEdge(assignments=out_mapping))
            new_state = extra_state

    else:
        new_state = states[0]

    return new_state


def _copy_state(sdfg: SDFG,
                state: SDFGState,
                before: bool = True,
                states: Optional[Set[SDFGState]] = None) -> SDFGState:
    """
    Duplicates a state, placing the copy before or after (see param before) the original and redirecting a subset of its
    edges (see param state). The state is expected to be a scope's source or sink state and this method facilitates the
    nesting of SDFG subgraphs where the state may be part of multiple scopes.
    
    :param state: The SDFGState to copy.
    :param before: True if the copy should be placed before the original.
    :param states: A collection of SDFGStates that should be considered for edge redirection.
    :return: The SDFGState copy.
    """

    state_copy = copy.deepcopy(state)
    state_copy._label += '_copy'
    sdfg.add_node(state_copy)

    in_conditions = []
    for e in sdfg.in_edges(state):
        if states and e.src not in states:
            continue
        sdfg.add_edge(e.src, state_copy, e.data)
        sdfg.remove_edge(e)
        if not e.data.is_unconditional():
            in_conditions.append(e.data.condition.as_string)

    out_conditions = []
    for e in sdfg.out_edges(state):
        if states and e.dst not in states:
            continue
        sdfg.add_edge(state_copy, e.dst, e.data)
        sdfg.remove_edge(e)
        if not e.data.is_unconditional():
            out_conditions.append(e.data.condition.as_string)

    if before:
        condition = None
        if in_conditions:
            condition = 'or'.join([f"({c})" for c in in_conditions])
        sdfg.add_edge(state_copy, state, InterstateEdge(condition=condition))
    else:
        condition = None
        # NOTE: The following should be unecessary for preserving program semantics. Therefore we comment it out to
        # avoid the overhead of evaluating the condition.
        # if out_conditions:
        #     condition = 'or'.join([f"({c})" for c in out_conditions])
        sdfg.add_edge(state, state_copy, InterstateEdge(condition=condition))

    return state_copy


def find_sdfg_control_flow(sdfg: SDFG) -> Dict[SDFGState, Set[SDFGState]]:
    """
    Partitions the SDFG to subgraphs that can be nested independently of each other. The method does not nest the
    subgraphs but alters the SDFG; (1) interstate edges are split, (2) scope source/sink states that belong to multiple
    scopes are duplicated (see _copy_state).
    
    :param sdfg: The SDFG to be partitioned.
    :return: The found subgraphs in the form of a dictionary where the keys are the start state of the subgraphs and the
             values are the sets of SDFGStates contained withing each subgraph.
    """

    split_interstate_edges(sdfg)

    # Create a unique sink state to avoid issues with finding control flow.
    sink_states = sdfg.sink_nodes()
    if len(sink_states) > 1:
        new_sink = sdfg.add_state('common_sink')
        for s in sink_states:
            sdfg.add_edge(s, new_sink, InterstateEdge())

    ipostdom = utils.postdominators(sdfg)
    cft = cf.structured_control_flow_tree(sdfg, None)

    # Iterate over the SDFG's control flow scopes and create for each an SDFG subraph. These subgraphs must be disjoint,
    # so we duplicate SDFGStates that appear in more than one scopes (guards and exits of loops and conditionals).
    components = OrderedDict()
    visited = {}  # Dict[SDFGState, bool]: True if SDFGState in Scope (non-SingleState)
    for i, child in enumerate(cft.children):
        if isinstance(child, cf.SingleState):
            if child.state in visited:
                continue
            in_edges = sdfg.in_edges(child.state)
            if len(in_edges) == 1 and in_edges[0].data.assignments:
                guard = sdfg.add_state_before(child.state, f"new_{child.state.label}")
                edge = sdfg.edges_between(guard, child.state)[0]
                edge.data.assignments = in_edges[0].data.assignments
                in_edges[0].data.assignments = {}
                components[guard] = (set([guard, child.state]), cf.MultiState(None, guard))
            else:
                components[child.state] = (set([child.state]), child)
                visited[child.state] = child.state
        elif isinstance(child, (cf.ForScope, cf.WhileScope)):
            guard = child.guard
            fexit = None
            condition = child.condition if isinstance(child, cf.ForScope) else child.test
            for e in sdfg.out_edges(guard):
                if e.data.condition != condition:
                    fexit = e.dst
                    break
            if fexit is None:
                raise ValueError("Cannot find for-scope's exit state.")

            if guard in visited:
                if not isinstance(components[visited[guard]][1], cf.SingleState):
                    raise NotImplementedError
                del components[visited[guard]]
                del visited[guard]
            
            if len(fexit.nodes()) > 0:
                fexit = sdfg.add_state_before(fexit, f"new_{fexit.label}")

            if fexit in visited:
                if not isinstance(components[visited[fexit]][1], cf.SingleState):
                    raise NotImplementedError
                del components[visited[fexit]]
                del visited[fexit]

            states = set(utils.dfs_conditional(sdfg, [guard], lambda p, _: p is not fexit))

            # Need init state so that ForScope is still recognized as as such after nesting
            if isinstance(child, cf.ForScope):
                init = None
                init_edge = None
                for e in sdfg.in_edges(guard):
                    for k, v in e.data.assignments.items():
                        if k == child.itervar and v == child.init:
                            init = e.src
                            init_edge = e
                            break
                    if init:
                        break
                if init is None:
                    raise ValueError("Cannot find for-scope's init state.")
                
                if len(init.nodes()) > 0:
                    init = sdfg.add_state_after(init, f"new_{init.label}")
                    del init_edge.data.assignments[child.itervar]

                if init in visited:
                    if not isinstance(components[visited[init]][1], cf.SingleState):
                        init = sdfg.add_state_after(init, f"new_{init.label}")
                        del init_edge.data.assignments[child.itervar]
                    else:
                        del components[visited[init]]
                        del visited[init]
                states.add(init)
                guard = init

            components[guard] = (states, child)
            visited.update({s: guard for s in states})
        elif isinstance(child, (cf.IfScope, cf.IfElseChain)):
            guard = child.branch_state
            ifexit = ipostdom[guard]

            if len(guard.nodes()) > 0:
                guard = sdfg.add_state_after(guard, f"new_{guard.label}")

            if guard in visited:
                if not isinstance(components[visited[guard]][1], cf.SingleState):
                    guard = sdfg.add_state_after(guard, f"new_{guard.label}")
                else:
                    del components[visited[guard]]
                    del visited[guard]
            
            if len(ifexit.nodes()) > 0:
                ifexit = sdfg.add_state_before(ifexit, f"new_{ifexit.label}")

            if ifexit in visited:
                if not isinstance(components[visited[ifexit]][1], cf.SingleState):
                    raise NotImplementedError
                del components[visited[ifexit]]
                del visited[ifexit]
            
            states = set(utils.dfs_conditional(sdfg, [guard], lambda p, _: p is not ifexit))

            components[guard] = (states, child)
            visited.update({s: guard for s in states})
        else:
            raise ValueError(f"Unsupported control flow class {type(child)}")
    
    def sgraph_free_symbols(sgraph: graph.SubgraphView) -> Set[str]:
        free_symbols = set()
        for state in sgraph:
            free_symbols |= state.free_symbols
        for edge in sgraph.edges():
            free_symbols |= edge.data.free_symbols
        return set([str(s) for s in free_symbols])

    # Second pass to create MultiStates
    result = OrderedDict()
    guard = None
    states = set(sdfg.states())
    subgraph_fsymbols = []
    for _, v in components.items():
        subgraph_fsymbols.append(sgraph_free_symbols(graph.SubgraphView(sdfg, v[0])))
    for i, (k, v) in enumerate(components.items()):
        if isinstance(v[1], (cf.SingleState, cf.MultiState)):
            has_assign = False
            for st in v[0]:
                for e in sdfg.in_edges(k):
                    if e.data.assignments:
                        for j in range(i + 1, len(components)):
                            if any(k in subgraph_fsymbols[j] for k in e.data.assignments.keys()):
                                has_assign = True
                                break
            if has_assign:
                guard = k
                break
        result[k] = v
        states -= v[0]
    if guard:
        result[k] = (states, cf.MultiState(None, k))

    return result


def nest_sdfg_control_flow(sdfg: SDFG, components=None):
    """
    Partitions the SDFG to subgraphs and nests them.
    
    :param sdfg: The SDFG to be partitioned.
    :param components: An existing partition of the SDFG.
    """

    components = components or find_sdfg_control_flow(sdfg)

    num_components = len(components)

    if num_components < 2:
        return

    for i, (start, (component, cf_node)) in enumerate(components.items()):
        nest_sdfg_subgraph(sdfg, graph.SubgraphView(sdfg, component), start, sym_out=False)


def nest_state_subgraph(sdfg: SDFG,
                        state: SDFGState,
                        subgraph: SubgraphView,
                        name: Optional[str] = None,
                        full_data: bool = False) -> nodes.NestedSDFG:
    """ Turns a state subgraph into a nested SDFG. Operates in-place.

        :param sdfg: The SDFG containing the state subgraph.
        :param state: The state containing the subgraph.
        :param subgraph: Subgraph to nest.
        :param name: An optional name for the nested SDFG.
        :param full_data: If True, nests entire input/output data.
        :return: The nested SDFG node.
        :raise KeyError: Some or all nodes in the subgraph are not located in
                         this state, or the state does not belong to the given
                         SDFG.
        :raise ValueError: The subgraph is contained in more than one scope.
    """
    if state.parent != sdfg:
        raise KeyError('State does not belong to given SDFG')
    if subgraph is not state and subgraph.graph is not state:
        raise KeyError('Subgraph does not belong to given state')

    # Find the top-level scope
    scope_tree = state.scope_tree()
    scope_dict = state.scope_dict()
    scope_dict_children = state.scope_children()
    top_scopenode = -1  # Initialized to -1 since "None" already means top-level

    for node in subgraph.nodes():
        if node not in scope_dict:
            raise KeyError('Node not found in state')

        # If scope entry/exit, ensure entire scope is in subgraph
        if isinstance(node, nodes.EntryNode):
            scope_nodes = scope_dict_children[node]
            if any(n not in subgraph.nodes() for n in scope_nodes):
                raise ValueError('Subgraph contains partial scopes (entry)')
        elif isinstance(node, nodes.ExitNode):
            entry = state.entry_node(node)
            scope_nodes = scope_dict_children[entry] + [entry]
            if any(n not in subgraph.nodes() for n in scope_nodes):
                raise ValueError('Subgraph contains partial scopes (exit)')

        scope_node = scope_dict[node]
        if scope_node not in subgraph.nodes():
            if top_scopenode != -1 and top_scopenode != scope_node:
                raise ValueError('Subgraph is contained in more than one scope')
            top_scopenode = scope_node

    scope = scope_tree[top_scopenode]
    ###

    # Consolidate edges in top scope
    utils.consolidate_edges(sdfg, scope)
    snodes = subgraph.nodes()

    # Collect inputs and outputs of the nested SDFG
    inputs: List[MultiConnectorEdge] = []
    outputs: List[MultiConnectorEdge] = []
    for node in snodes:
        for edge in state.in_edges(node):
            if edge.src not in snodes:
                inputs.append(edge)
        for edge in state.out_edges(node):
            if edge.dst not in snodes:
                outputs.append(edge)

    # Collect transients not used outside of subgraph (will be removed of
    # top-level graph)
    data_in_subgraph = set(n.data for n in subgraph.nodes() if isinstance(n, nodes.AccessNode))
    # Find other occurrences in SDFG
    other_nodes = set(n.data for s in sdfg.nodes() for n in s.nodes()
                      if isinstance(n, nodes.AccessNode) and n not in subgraph.nodes())
    subgraph_transients = set()
    for data in data_in_subgraph:
        datadesc = sdfg.arrays[data]
        if datadesc.transient and data not in other_nodes:
            subgraph_transients.add(data)

    # All transients of edges between code nodes are also added to nested graph
    for edge in subgraph.edges():
        if (isinstance(edge.src, nodes.CodeNode) and isinstance(edge.dst, nodes.CodeNode)):
            subgraph_transients.add(edge.data.data)

    # Collect data used in access nodes within subgraph (will be referenced in
    # full upon nesting)
    input_arrays = set()
    output_arrays = {}
    for node in subgraph.nodes():
        if (isinstance(node, nodes.AccessNode) and node.data not in subgraph_transients):
            if node.has_reads(state):
                input_arrays.add(node.data)
            if node.has_writes(state):
                output_arrays[node.data] = state.in_edges(node)[0].data.wcr

    # Create the nested SDFG
    nsdfg = SDFG(name or 'nested_' + state.label)

    # Transients are added to the nested graph as-is
    for name in subgraph_transients:
        nsdfg.add_datadesc(name, sdfg.arrays[name])

    # Input/output data that are not source/sink nodes are added to the graph
    # as non-transients
    for name in (input_arrays | output_arrays.keys()):
        datadesc = copy.deepcopy(sdfg.arrays[name])
        datadesc.transient = False
        nsdfg.add_datadesc(name, datadesc)

    # Connected source/sink nodes outside subgraph become global data
    # descriptors in nested SDFG
    input_names = {}
    output_names = {}
    global_subsets: Dict[str, Tuple[str, Subset]] = {}
    for edge in inputs:
        if edge.data.data is None:  # Skip edges with an empty memlet
            continue
        name = edge.data.data
        if name not in global_subsets:
            datadesc = copy.deepcopy(sdfg.arrays[edge.data.data])
            datadesc.transient = False
            if not full_data:
                datadesc.shape = edge.data.subset.size()
            new_name = nsdfg.add_datadesc(name, datadesc, find_new_name=True)
            global_subsets[name] = (new_name, edge.data.subset)
        else:
            new_name, subset = global_subsets[name]
            if not full_data:
                new_subset = union(subset, edge.data.subset)
                if new_subset is None:
                    new_subset = Range.from_array(sdfg.arrays[name])
                global_subsets[name] = (new_name, new_subset)
                nsdfg.arrays[new_name].shape = new_subset.size()
        input_names[edge] = new_name
    for edge in outputs:
        if edge.data.data is None:  # Skip edges with an empty memlet
            continue
        name = edge.data.data
        if name not in global_subsets:
            datadesc = copy.deepcopy(sdfg.arrays[edge.data.data])
            datadesc.transient = False
            if not full_data:
                datadesc.shape = edge.data.subset.size()
            new_name = nsdfg.add_datadesc(name, datadesc, find_new_name=True)
            global_subsets[name] = (new_name, edge.data.subset)
        else:
            new_name, subset = global_subsets[name]
            if not full_data:
                new_subset = union(subset, edge.data.subset)
                if new_subset is None:
                    new_subset = Range.from_array(sdfg.arrays[name])
                global_subsets[name] = (new_name, new_subset)
                nsdfg.arrays[new_name].shape = new_subset.size()
        output_names[edge] = new_name
    ###################

    # Add scope symbols to the nested SDFG
    symbols_at_top = state.symbols_defined_at(top_scopenode)
    defined_vars = set(
        symbolic.pystr_to_symbolic(s) for s in (state.symbols_defined_at(top_scopenode).keys()
                                                | sdfg.symbols))
    for v in defined_vars:
        if v in sdfg.symbols:
            sym = sdfg.symbols[v]
            nsdfg.add_symbol(v, sym.dtype)

    # Add constants to nested SDFG
    for cstname, cstval in sdfg.constants.items():
        nsdfg.add_constant(cstname, cstval)

    # Create nested state
    nstate = nsdfg.add_state()

    # Add subgraph nodes and edges to nested state
    nstate.add_nodes_from(subgraph.nodes())
    for e in subgraph.edges():
        nstate.add_edge(e.src, e.src_conn, e.dst, e.dst_conn, copy.deepcopy(e.data))

    # Modify nested SDFG parents in subgraph
    for node in subgraph.nodes():
        if isinstance(node, nodes.NestedSDFG):
            node.sdfg.parent = nstate
            node.sdfg.parent_sdfg = nsdfg
            node.sdfg.parent_nsdfg_node = node

    # Add access nodes and edges as necessary
    edges_to_offset = []
    for edge, name in input_names.items():
        node = nstate.add_read(name)
        new_edge = copy.deepcopy(edge.data)
        new_edge.data = name
        edges_to_offset.append((edge, nstate.add_edge(node, None, edge.dst, edge.dst_conn, new_edge)))
    for edge, name in output_names.items():
        node = nstate.add_write(name)
        new_edge = copy.deepcopy(edge.data)
        new_edge.data = name
        edges_to_offset.append((edge, nstate.add_edge(edge.src, edge.src_conn, node, None, new_edge)))

    # Offset memlet paths inside nested SDFG according to subsets
    for original_edge, new_edge in edges_to_offset:
        for edge in nstate.memlet_tree(new_edge):
            edge.data.data = new_edge.data.data
            if not full_data:
                edge.data.subset.offset(global_subsets[original_edge.data.data][1], True)
                edge.data.subset.offset(nsdfg.arrays[edge.data.data].offset, True)

    # Add nested SDFG node to the input state
    nested_sdfg = state.add_nested_sdfg(nsdfg, None,
                                        set(input_names.values()) | input_arrays,
                                        set(output_names.values()) | output_arrays.keys())

    # Reconnect memlets to nested SDFG
    reconnected_in = set()
    reconnected_out = set()
    empty_input = None
    empty_output = None
    for edge in inputs:
        if edge.data.data is None:
            empty_input = edge
            continue

        name = input_names[edge]
        if name in reconnected_in:
            continue
        if full_data:
            data = Memlet.from_array(edge.data.data, sdfg.arrays[edge.data.data])
        else:
            data = copy.deepcopy(edge.data)
            data.subset = copy.deepcopy(global_subsets[edge.data.data][1])
        state.add_edge(edge.src, edge.src_conn, nested_sdfg, name, data)
        reconnected_in.add(name)

    for edge in outputs:
        if edge.data.data is None:
            empty_output = edge
            continue

        name = output_names[edge]
        if name in reconnected_out:
            continue
        if full_data:
            data = Memlet.from_array(edge.data.data, sdfg.arrays[edge.data.data])
        else:
            data = copy.deepcopy(edge.data)
            data.subset = copy.deepcopy(global_subsets[edge.data.data][1])
        data.wcr = edge.data.wcr
        state.add_edge(nested_sdfg, name, edge.dst, edge.dst_conn, data)
        reconnected_out.add(name)

    # Connect access nodes to internal input/output data as necessary
    entry = scope.entry
    exit = scope.exit
    for name in input_arrays:
        node = state.add_read(name)
        if entry is not None:
            state.add_nedge(entry, node, Memlet())
        state.add_edge(node, None, nested_sdfg, name, Memlet.from_array(name, sdfg.arrays[name]))
    for name, wcr in output_arrays.items():
        node = state.add_write(name)
        if exit is not None:
            state.add_nedge(node, exit, Memlet())
        state.add_edge(nested_sdfg, name, node, None, Memlet(data=name, wcr=wcr))

    # Graph was not reconnected, but needs to be
    if state.in_degree(nested_sdfg) == 0 and empty_input is not None:
        state.add_edge(empty_input.src, empty_input.src_conn, nested_sdfg, None, empty_input.data)
    if state.out_degree(nested_sdfg) == 0 and empty_output is not None:
        state.add_edge(nested_sdfg, None, empty_output.dst, empty_output.dst_conn, empty_output.data)

    # Remove subgraph nodes from graph
    state.remove_nodes_from(subgraph.nodes())

    # Remove subgraph transients from top-level graph
    for transient in subgraph_transients:
        del sdfg.arrays[transient]

    # Remove newly isolated nodes due to memlet consolidation
    for edge in inputs:
        if state.in_degree(edge.src) + state.out_degree(edge.src) == 0:
            state.remove_node(edge.src)
    for edge in outputs:
        if state.in_degree(edge.dst) + state.out_degree(edge.dst) == 0:
            state.remove_node(edge.dst)

    return nested_sdfg


def state_fission(sdfg: SDFG, subgraph: graph.SubgraphView, label: Optional[str] = None) -> SDFGState:
    """
    Given a subgraph, adds a new SDFG state before the state that contains it,
    removes the subgraph from the original state, and connects the two states.

    :param subgraph: the subgraph to remove.
    :return: the newly created SDFG state.
    """

    state: SDFGState = subgraph.graph
    newstate = sdfg.add_state_before(state, label=label)

    # Save edges before removing nodes
    orig_edges = subgraph.edges()

    # Mark boundary access nodes to keep after fission
    nodes_to_remove = set(subgraph.nodes())
    boundary_nodes = [n for n in subgraph.nodes() if len(state.out_edges(n)) > len(subgraph.out_edges(n))
                      ] + [n for n in subgraph.nodes() if len(state.in_edges(n)) > len(subgraph.in_edges(n))]

    # Make dictionary of nodes to add to new state
    new_nodes = {n: n for n in subgraph.nodes()}
    new_nodes.update({b: copy.deepcopy(b) for b in boundary_nodes})

    nodes_to_remove -= set(boundary_nodes)
    state.remove_nodes_from(nodes_to_remove)

    for n in new_nodes.values():
        if isinstance(n, nodes.NestedSDFG):
            # Set the new parent state
            n.sdfg.parent = newstate

    newstate.add_nodes_from(new_nodes.values())

    for e in orig_edges:
        newstate.add_edge(new_nodes[e.src], e.src_conn, new_nodes[e.dst], e.dst_conn, e.data)

    return newstate


def _get_internal_subset(internal_memlet: Memlet,
                         external_memlet: Memlet,
                         use_src_subset: bool = False,
                         use_dst_subset: bool = False) -> subsets.Subset:
    if (internal_memlet.data != external_memlet.data and internal_memlet.other_subset is not None):
        return internal_memlet.other_subset
    if not use_src_subset and not use_dst_subset:
        return internal_memlet.subset
    if use_src_subset and use_dst_subset:
        raise ValueError('Source and destination subsets cannot be specified at the same time')
    if use_src_subset:
        return internal_memlet.src_subset
    if use_dst_subset:
        return internal_memlet.dst_subset
    return internal_memlet.subset


def unsqueeze_memlet(internal_memlet: Memlet,
                     external_memlet: Memlet,
                     preserve_minima: bool = False,
                     use_src_subset: bool = False,
                     use_dst_subset: bool = False,
                     internal_offset: Tuple[int] = None,
                     external_offset: Tuple[int] = None,
                     map: nodes.Map = None) -> Memlet:
    """ Unsqueezes and offsets a memlet, as per the semantics of nested
        SDFGs.
        :param internal_memlet: The internal memlet (inside nested SDFG) before modification.
        :param external_memlet: The external memlet before modification.
        :param preserve_minima: Do not change the subset's minimum elements.
        :param use_src_subset: If both sides of the memlet refer to same array, prefer source subset.
        :param use_dst_subset: If both sides of the memlet refer to same array, prefer destination subset.
        :param internal_offset: The internal memlet's data descriptor offset.
        :param external_offset: The external memlet's data descriptor offset.
        :param map: The map node that contains the internal memlet. If provided, it is used to solve ambiguous cases.
        :return: Offset Memlet to set on the resulting graph.
    """
    internal_subset = _get_internal_subset(internal_memlet, external_memlet, use_src_subset, use_dst_subset)
    internal_offset = internal_offset or [0] * len(internal_subset)
    external_offset = external_offset or [0] * len(external_memlet.subset)
    internal_subset = internal_subset.offset_new(internal_offset, False)
    result = Memlet.from_memlet(internal_memlet)
    result.subset = internal_subset

    shape = external_memlet.subset.size()
    if len(internal_subset) < len(external_memlet.subset):
        ones = [i for i, d in enumerate(shape) if d == 1]
        # Special case: If internal memlet is one element and the top
        # memlet uses all its dimensions, ignore the internal element
        # TODO: There must be a better solution
        if (len(internal_subset) == 1 and ones == list(range(len(shape)))
                and (internal_subset[0] == (0, 0, 1) or internal_subset[0] == 0)):
            to_unsqueeze = ones[1:]
        else:
            to_unsqueeze = ones

        # NOTE: There can be an issue where a unitary dimension wasn't squeezed, e.g., when using the dataflow syntax.
        # In such cases, more ones than necessary will be detected.
        # TODO: Find a better solution
        if len(internal_subset) + len(to_unsqueeze) > len(external_memlet.subset):
            external_subset = external_memlet.subset.offset_new(external_offset, False)
            to_unsqueeze = [i for i, d in enumerate(shape) if d == 1 and external_subset[i] != (0, 0, 1)]
        if len(internal_subset) + len(to_unsqueeze) != len(external_memlet.subset):
            if map is not None:
                # Try to solve ambiguous cases by using the map
                to_unsqueeze = []
                for i, sbs in enumerate(external_memlet.subset):
                    fsymbols = sbs[0].free_symbols
                    if not (fsymbols and any(str(s) in map.params for s in fsymbols)):
                        to_unsqueeze.append(i)
                # if len(internal_subset) + len(to_unsqueeze) > len(external_memlet.subset):
                #     try:
                #         for i in list(to_unsqueeze):
                #             extsbs = external_memlet.subset[i]
                #             for intsbs in internal_memlet.subset:
                #                 if extsbs == intsbs:
                #                     to_unsqueeze.remove(i)
                #                     if len(internal_subset) + len(to_unsqueeze) == len(external_memlet.subset):
                #                         raise StopIteration
                #     except StopIteration:
                #         pass
                assert len(internal_subset) + len(to_unsqueeze) == len(external_memlet.subset)
            else:
                if not to_unsqueeze:
                    # If there are no ones, try to unsqueeze the last dimensions
                    to_unsqueeze = list(range(len(internal_subset), len(external_memlet.subset)))
                else:
                    raise NotImplementedError

        result.subset.unsqueeze(to_unsqueeze)
        internal_offset = list(internal_offset)
        for axis in sorted(to_unsqueeze):
            internal_offset.insert(axis, external_offset[axis])
    elif len(internal_subset) > len(external_memlet.subset):
        # Try to squeeze internal memlet
        remaining = result.subset.squeeze()
        if len(result.subset) != len(external_memlet.subset):
            raise ValueError('Unexpected extra dimensions in internal memlet '
                             'while un-squeezing memlet.\nExternal memlet: %s\n'
                             'Internal memlet: %s' % (external_memlet, internal_memlet))
        internal_offset = [internal_offset[idx] for idx in range(len(internal_offset)) if idx in remaining]

    external_subset = external_memlet.subset.offset_new(external_offset, False)
    result.subset.offset(external_subset, False)
    result.subset.offset(external_offset, True)

    if preserve_minima:
        if len(result.subset) != len(external_memlet.subset):
            raise ValueError('Memlet specifies reshape that cannot be un-squeezed.\n'
                             'External memlet: %s\nInternal memlet: %s' % (external_memlet, internal_memlet))
        original_minima = external_memlet.subset.min_element()
        for i in set(range(len(original_minima))):
            rb, re, rs = result.subset.ranges[i]
            result.subset.ranges[i] = (original_minima[i], re, rs)
    # TODO: Offset rest of memlet according to other_subset
    if external_memlet.other_subset is not None:
        raise NotImplementedError

    # Actual result preserves 'other subset' and placement of subsets in memlet
    actual_result = Memlet.from_memlet(internal_memlet)
    actual_result.data = external_memlet.data
    if actual_result.other_subset:
        if internal_memlet.data == external_memlet.data:
            actual_result.subset = result.subset
        else:
            actual_result.other_subset = actual_result.subset
            actual_result.subset = result.subset
            actual_result._is_data_src = not actual_result._is_data_src
    else:
        actual_result.subset = result.subset

    return actual_result


def replicate_scope(sdfg: SDFG, state: SDFGState, scope: ScopeSubgraphView) -> ScopeSubgraphView:
    """
    Replicates a scope subgraph view within a state, reconnecting all external
    edges to the same nodes.

    :param sdfg: The SDFG in which the subgraph scope resides.
    :param state: The SDFG state in which the subgraph scope resides.
    :param scope: The scope subgraph to replicate.
    :return: A reconnected replica of the scope.
    """
    exit_node = state.exit_node(scope.entry)

    # Replicate internal graph
    new_nodes = []
    new_entry = None
    new_exit = None
    to_find_new_names: Set[nodes.AccessNode] = set()
    for node in scope.nodes():
        node_copy = copy.deepcopy(node)
        if node == scope.entry:
            new_entry = node_copy
        elif node == exit_node:
            new_exit = node_copy

        if (isinstance(node, nodes.AccessNode) and node.desc(sdfg).lifetime == dtypes.AllocationLifetime.Scope
                and node.desc(sdfg).transient):
            to_find_new_names.add(node_copy)
        state.add_node(node_copy)
        new_nodes.append(node_copy)

    for edge in scope.edges():
        src = scope.nodes().index(edge.src)
        dst = scope.nodes().index(edge.dst)
        state.add_edge(new_nodes[src], edge.src_conn, new_nodes[dst], edge.dst_conn, copy.deepcopy(edge.data))

    # Reconnect external scope nodes
    for edge in state.in_edges(scope.entry):
        state.add_edge(edge.src, edge.src_conn, new_entry, edge.dst_conn, copy.deepcopy(edge.data))
    for edge in state.out_edges(exit_node):
        state.add_edge(new_exit, edge.src_conn, edge.dst, edge.dst_conn, copy.deepcopy(edge.data))

    # Set the exit node's map to match the entry node
    new_exit.map = new_entry.map

    # Replicate all temporary transients within scope
    for node in to_find_new_names:
        desc = node.desc(sdfg)
        new_name = sdfg.add_datadesc(node.data, copy.deepcopy(desc), find_new_name=True)
        node.data = new_name
        for edge in state.all_edges(node):
            for e in state.memlet_tree(edge):
                e.data.data = new_name

    return ScopeSubgraphView(state, new_nodes, new_entry)


def offset_map(sdfg: SDFG,
               state: SDFGState,
               entry: nodes.MapEntry,
               dim: int,
               offset: symbolic.SymbolicType,
               negative: bool = True):
    """
    Offsets a map parameter and its contents by a value.

    :param sdfg: The SDFG in which the map resides.
    :param state: The state in which the map resides.
    :param entry: The map entry node.
    :param dim: The map dimension to offset.
    :param offset: The value to offset by.
    :param negative: If True, offsets by ``-offset``.
    """
    entry.map.range.offset(offset, negative, indices=[dim])
    param = entry.map.params[dim]
    subgraph = state.scope_subgraph(entry)
    # Offset map param by -offset, contents by +offset and vice versa
    if negative:
        subgraph.replace(param, f'({param} + {offset})')
    else:
        subgraph.replace(param, f'({param} - {offset})')


def split_interstate_edges(sdfg: SDFG) -> None:
    """
    Splits all inter-state edges into edges with conditions and edges with
    assignments. This procedure helps in nested loop detection.

    :param sdfg: The SDFG to split
    :note: Operates in-place on the SDFG.
    """
    for e in sdfg.edges():
        if e.data.assignments and not e.data.is_unconditional():
            tmpstate = sdfg.add_state()
            sdfg.add_edge(e.src, tmpstate, InterstateEdge(condition=e.data.condition))
            sdfg.add_edge(tmpstate, e.dst, InterstateEdge(assignments=e.data.assignments))
            sdfg.remove_edge(e)


def is_symbol_unused(sdfg: SDFG, sym: str) -> bool:
    """
    Checks for uses of symbol in an SDFG, and if there are none returns False.

    :param sdfg: The SDFG to search.
    :param sym: The symbol to test.
    :return: True if the symbol can be removed, False otherwise.
    """
    for desc in sdfg.arrays.values():
        if sym in map(str, desc.free_symbols):
            return False
    for state in sdfg.nodes():
        if sym in state.free_symbols:
            return False
    for e in sdfg.edges():
        if sym in e.data.free_symbols:
            return False

    # Not found, symbol can be removed
    return True


def are_subsets_contiguous(subset_a: subsets.Subset, subset_b: subsets.Subset, dim: int = None) -> bool:

    if dim is not None:
        # A version that only checks for contiguity in certain
        # dimension (e.g., to prioritize stride-1 range)
        if (not isinstance(subset_a, subsets.Range) or not isinstance(subset_b, subsets.Range)):
            raise NotImplementedError('Contiguous subset check only implemented for ranges')

        # Other dimensions must be equal
        for i, (s1, s2) in enumerate(zip(subset_a.ranges, subset_b.ranges)):
            if i == dim:
                continue
            if s1[0] != s2[0] or s1[1] != s2[1] or s1[2] != s2[2]:
                return False

        # Set of conditions for contiguous dimension
        ab = (subset_a[dim][1] + 1) == subset_b[dim][0]
        a_overlap_b = subset_a[dim][1] >= subset_b[dim][0]
        ba = (subset_b[dim][1] + 1) == subset_a[dim][0]
        b_overlap_a = subset_b[dim][1] >= subset_a[dim][0]
        # NOTE: Must check with "==" due to sympy using special types
        return (ab == True or a_overlap_b == True or ba == True or b_overlap_a == True)

    # General case
    bbunion = subsets.bounding_box_union(subset_a, subset_b)
    try:
        if bbunion.num_elements() == (subset_a.num_elements() + subset_b.num_elements()):
            return True
    except TypeError:
        pass

    return False


def find_contiguous_subsets(subset_list: List[subsets.Subset], dim: int = None) -> Set[subsets.Subset]:
    """ 
    Finds the set of largest contiguous subsets in a list of subsets. 

    :param subsets: Iterable of subset objects.
    :param dim: Check for contiguity only for the specified dimension.
    :return: A list of contiguous subsets.
    """
    # Currently O(n^3) worst case. TODO: improve
    subset_set = set(subsets.Range.from_indices(s) if isinstance(s, subsets.Indices) else s for s in subset_list)
    while True:
        for sa, sb in itertools.product(subset_set, subset_set):
            if sa is sb:
                continue
            if sa.covers(sb):
                subset_set.remove(sb)
                break
            elif sb.covers(sa):
                subset_set.remove(sa)
                break
            elif are_subsets_contiguous(sa, sb, dim):
                subset_set.remove(sa)
                subset_set.remove(sb)
                subset_set.add(subsets.bounding_box_union(sa, sb))
                break
        else:  # No modification performed
            break
    return subset_set


def constant_symbols(sdfg: SDFG) -> Set[str]:
    """ 
    Returns a set of symbols that will never change values throughout the course
    of the given SDFG. Specifically, these are the input symbols (i.e., not
    defined in a particular scope) that are never set by interstate edges.

    :param sdfg: The input SDFG.
    :return: A set of symbol names that remain constant throughout the SDFG.
    """
    interstate_symbols = {k for e in sdfg.edges() for k in e.data.assignments.keys()}
    return set(sdfg.symbols) - interstate_symbols


def simplify_state(state: SDFGState, remove_views: bool = False) -> MultiDiGraph:
    """
    Returns a networkx MultiDiGraph object that contains all the access nodes
    and corresponding edges of an SDFG state. The removed code nodes and map
    scopes are replaced by edges that connect their ancestor and succesor access
    nodes.

    :param state: The input SDFG state.
    :return: The MultiDiGraph object.
    """

    sdfg = state.parent

    # Copy the whole state
    G = MultiDiGraph()
    for n in state.nodes():
        G.add_node(n)
    for n in state.nodes():
        for e in state.all_edges(n):
            G.add_edge(e.src, e.dst)
    # Collapse all mappings and their scopes into one node
    scope_children = state.scope_children()
    for n in scope_children[None]:
        if isinstance(n, nodes.EntryNode):
            G.add_edges_from([(n, x) for (y, x) in G.out_edges(state.exit_node(n))])
            G.remove_nodes_from(scope_children[n])
    # Remove all nodes that are not AccessNodes or have incoming
    # wcr edges and connect their predecessors and successors
    for n in state.nodes():
        if n in G.nodes():
            if (not isinstance(n, nodes.AccessNode) or (remove_views and isinstance(sdfg.arrays[n.data], data.View))):
                for p in G.predecessors(n):
                    for c in G.successors(n):
                        G.add_edge(p, c)
                G.remove_node(n)
            else:
                for e in state.all_edges(n):
                    if e.data.wcr is not None:
                        for p in G.predecessors(n):
                            for s in G.successors(n):
                                G.add_edge(p, s)
                        G.remove_node(n)
                        break

    return G


def tile(sdfg: SDFG, map_entry: nodes.MapEntry, divides_evenly: bool, skew: bool, **tile_sizes: symbolic.SymbolicType):
    """ 
    Helper function that tiles a Map scope by the given sizes, in the 
    given order.

    :param sdfg: The SDFG where the map resides.
    :param map_entry: The map entry node to tile.
    :param divides_evenly: If True, skips pre/postamble for cases
                           where the map dimension is not a multiplier
                           of the tile size.
    :param skew: If True, skews the tiled map to start from zero. Helps
                 compilers improve performance in certain cases.
    :param tile_sizes: An ordered dictionary of the map parameter names
                       to tile and their respective tile size (which can be
                       symbolic expressions).
    """
    # Avoid import loop
    from dace.transformation.dataflow import StripMining

    for k, v in tile_sizes.items():
        StripMining.apply_to(sdfg,
                             dict(dim_idx=map_entry.params.index(k),
                                  tile_size=str(v),
                                  divides_evenly=divides_evenly,
                                  skew=skew),
                             map_entry=map_entry)


def permute_map(map_entry: nodes.MapEntry, perm: List[int]):
    """ Permutes indices of a map according to a given list of integers. """
    map_entry.map.params = [map_entry.map.params[p] for p in perm]
    map_entry.map.range = [map_entry.map.range[p] for p in perm]


def extract_map_dims(sdfg: SDFG, map_entry: nodes.MapEntry, dims: List[int]) -> Tuple[nodes.MapEntry, nodes.MapEntry]:
    """ 
    Helper function that extracts specific map dimensions into an outer map.

    :param sdfg: The SDFG where the map resides.
    :param map_entry: Map entry node to extract.
    :param dims: A list of dimension indices to extract.
    :return: A 2-tuple containing the extracted map and the remainder map.
    """
    # Avoid import loop
    from dace.transformation.dataflow import MapCollapse, MapExpansion

    # Make extracted dimensions first
    permute_map(map_entry, dims + [i for i in range(len(map_entry.map.params)) if i not in dims])
    # Expand map
    if len(map_entry.map.params) > 1:
        entries = MapExpansion.apply_to(sdfg, map_entry=map_entry)

        # Collapse extracted maps
        extracted_map = entries[0]
        for idx in range(len(dims) - 1):
            extracted_map, _ = MapCollapse.apply_to(
                sdfg,
                outer_map_entry=extracted_map,
                inner_map_entry=entries[idx + 1],
                permissive=True,  # Since MapExpansion creates sequential maps
            )

        # Collapse remaining maps
        map_to_collapse = entries[len(dims)]
        for idx in range(len(dims), len(entries) - 1):
            map_to_collapse, _ = MapCollapse.apply_to(
                sdfg,
                outer_map_entry=map_to_collapse,
                inner_map_entry=entries[idx + 1],
                permissive=True,  # Since MapExpansion creates sequential maps
            )
    else:
        extracted_map = map_entry
        map_to_collapse = map_entry

    return extracted_map, map_to_collapse


def scope_tree_recursive(state: SDFGState, entry: Optional[nodes.EntryNode] = None) -> ScopeTree:
    """ 
    Returns a scope tree that includes scopes from nested SDFGs. 

    :param state: The state that contains the root of the scope tree.
    :param entry: A scope entry node to set as root, otherwise the state is 
                  the root if None is given.
    """
    stree = state.scope_tree()[entry]
    stree.state = state  # Annotate state in tree

    # Add nested SDFGs as children
    def traverse(state: SDFGState, treenode: ScopeTree):
        snodes = state.scope_children()[treenode.entry]
        for node in snodes:
            if isinstance(node, nodes.NestedSDFG):
                for nstate in node.sdfg.nodes():
                    ntree = nstate.scope_tree()[None]
                    ntree.state = nstate
                    treenode.children.append(ntree)
        for child in treenode.children:
            traverse(getattr(child, 'state', state), child)

    traverse(state, stree)
    return stree


def get_internal_scopes(state: SDFGState,
                        entry: nodes.EntryNode,
                        immediate: bool = False) -> List[Tuple[SDFGState, nodes.EntryNode]]:
    """ 
    Returns all internal scopes within a given scope, including if they 
    reside in nested SDFGs.

    :param state: State in which entry node resides.
    :param entry: The entry node to start from.
    :param immediate: If True, only returns the scopes that are immediately
                      nested in the map.
    """
    stree = scope_tree_recursive(state, entry)
    result = []

    def traverse(state: SDFGState, treenode: ScopeTree):
        for child in treenode.children:
            if child.entry is not None:
                result.append((state, child.entry))
                if not immediate:
                    traverse(state, child)
            else:  # Nested SDFG
                traverse(child.state, child)

    traverse(state, stree)
    return result


def gpu_map_has_explicit_threadblocks(state: SDFGState, entry: nodes.EntryNode) -> bool:
    """ 
    Returns True if GPU_Device map has explicit thread-block maps nested within.
    """
    internal_maps = get_internal_scopes(state, entry)
    if any(m.schedule in (dtypes.ScheduleType.GPU_ThreadBlock, dtypes.ScheduleType.GPU_ThreadBlock_Dynamic)
           for _, m in internal_maps):
        return True
    imm_maps = get_internal_scopes(state, entry, immediate=True)
    if any(m.schedule == dtypes.ScheduleType.Default for _, m in imm_maps):
        return True

    return False


def reconnect_edge_through_map(
        state: SDFGState, edge: graph.MultiConnectorEdge[Memlet], new_node: Union[nodes.EntryNode, nodes.ExitNode],
        keep_src: bool) -> Tuple[graph.MultiConnectorEdge[Memlet], graph.MultiConnectorEdge[Memlet]]:
    """
    Reconnects an edge through a map scope, removes old edge, and returns the 
    two new edges.

    :param state: The state in which the edge and map reside.
    :param edge: The edge to reconnect and remove.
    :param new_node: The scope (map) entry or exit to reconnect through.
    :param keep_src: If True, keeps the source of the edge intact, otherwise
                     keeps destination of edge.
    :return: A 2-tuple of (incoming edge, outgoing edge).
    """
    if keep_src:
        result = state.add_edge_pair(new_node,
                                     edge.dst,
                                     edge.src,
                                     edge.data,
                                     internal_connector=edge.dst_conn,
                                     external_connector=edge.src_conn)
    else:
        result = state.add_edge_pair(new_node,
                                     edge.src,
                                     edge.dst,
                                     edge.data,
                                     internal_connector=edge.src_conn,
                                     external_connector=edge.dst_conn)
    state.remove_edge(edge)
    return result


def contained_in(state: SDFGState, node: nodes.Node, scope: nodes.EntryNode) -> bool:
    """
    Returns true if the specified node is contained within the scope opened
    by the given entry node (including through nested SDFGs).
    """
    # A node is contained within itself
    if node is scope:
        return True
    cursdfg = state.parent
    curstate = state
    curscope = state.entry_node(node)
    while cursdfg is not None:
        while curscope is not None:
            if curscope is scope:
                return True
            curscope = curstate.entry_node(curscope)
        curstate = cursdfg.parent
        curscope = cursdfg.parent_nsdfg_node
        cursdfg = cursdfg.parent_sdfg
    return False


def get_parent_map(state: SDFGState, node: Optional[nodes.Node] = None) -> Optional[Tuple[nodes.EntryNode, SDFGState]]:
    """
    Returns the map in which the state (and node) are contained in, or None if
    it is free.

    :param state: The state to test or parent of the node to test.
    :param node: The node to test (optional).
    :return: A tuple of (entry node, state) or None.
    """
    cursdfg = state.parent
    curstate = state
    curscope = node
    while cursdfg is not None:
        if curscope is not None:
            curscope = curstate.entry_node(curscope)
            if curscope is not None:
                return curscope, curstate
        curstate = cursdfg.parent
        curscope = cursdfg.parent_nsdfg_node
        cursdfg = cursdfg.parent_sdfg
    return None


def redirect_edge(state: SDFGState,
                  edge: graph.MultiConnectorEdge[Memlet],
                  new_src: Optional[nodes.Node] = None,
                  new_dst: Optional[nodes.Node] = None,
                  new_src_conn: Optional[str] = None,
                  new_dst_conn: Optional[str] = None,
                  new_data: Optional[str] = None,
                  new_memlet: Optional[Memlet] = None) -> graph.MultiConnectorEdge[Memlet]:
    """
    Redirects an edge in a state. Choose which elements to override by setting
    the keyword arguments.
    
    :param state: The SDFG state in which the edge resides.
    :param edge: The edge to redirect.
    :param new_src: If provided, redirects the source of the new edge.
    :param new_dst: If provided, redirects the destination of the new edge.
    :param new_src_conn: If provided, renames the source connector of the edge.
    :param new_dst_conn: If provided, renames the destination connector of the 
                         edge.
    :param new_data: If provided, changes the data on the memlet of the edge,
                     and the entire associated memlet tree.
    :param new_memlet: If provided, changes only the memlet of the new edge.
    :return: The new, redirected edge.
    :note: ``new_data`` and ``new_memlet`` cannot be used at the same time.
    """
    if new_data is not None and new_memlet is not None:
        raise ValueError('new_data and new_memlet cannot both be given.')
    mtree = None
    if new_data is not None:
        mtree = state.memlet_tree(edge)
    state.remove_edge(edge)
    if new_data is not None:
        memlet = copy.deepcopy(edge.data)
        memlet.data = new_data
        # Rename on full memlet tree
        for e in mtree:
            e.data.data = new_data
    else:
        memlet = new_memlet or edge.data
    new_edge = state.add_edge(new_src or edge.src, new_src_conn or edge.src_conn, new_dst or edge.dst, new_dst_conn
                              or edge.dst_conn, memlet)
    return new_edge


def can_run_state_on_fpga(state: SDFGState):
    """
    Checks if state can be executed on FPGA. Used by FPGATransformState 
    and HbmTransform.
    """
    for node, graph in state.all_nodes_recursive():
        # Consume scopes are currently unsupported
        if isinstance(node, (nodes.ConsumeEntry, nodes.ConsumeExit)):
            return False

        # Streams have strict conditions due to code generator limitations
        if (isinstance(node, nodes.AccessNode) and isinstance(graph.parent.arrays[node.data], data.Stream)):
            nodedesc = graph.parent.arrays[node.data]
            sdict = graph.scope_dict()
            if nodedesc.storage in [
                    dtypes.StorageType.CPU_Heap, dtypes.StorageType.CPU_Pinned, dtypes.StorageType.CPU_ThreadLocal
            ]:
                return False

            # Cannot allocate FIFO from CPU code
            if sdict[node] is None:
                return False

            # Arrays of streams cannot have symbolic size on FPGA
            if symbolic.issymbolic(nodedesc.total_size, graph.parent.constants):
                return False

            # Streams cannot be unbounded on FPGA
            if nodedesc.buffer_size < 1:
                return False

    return True


def make_map_internal_write_external(sdfg: SDFG, state: SDFGState, map_exit: nodes.MapExit, access: nodes.AccessNode,
                                     sink: nodes.AccessNode):
    """
    Any writes to the Access node `access` that occur inside the Map with exit node `map_exit` are redirected to the
    Access node `sink` that is outside the Map. This method will remove, if possible, `access` and replace it with a
    transient.

    :param sdfg: The SDFG in which the Access node resides.
    :param state: The State in which the Access node resides.
    :param map_exit: The exit node of the Map.
    :param access: The Access node being written inside the Map.
    :param sink: The Access node to be written outside the Map.
    """

    # Special case for scalars: if there is no write conflict resolution, then abort, since it is implied that the
    # scalar is thread-local.
    if isinstance(access.desc(sdfg), data.Scalar):
        if any(e.data.wcr is None for e in state.in_edges(access)):
            return
    # Ignore views
    if isinstance(access.desc(sdfg), data.View):
        return

    # Compute the union of the destination subsets of the edges that write to `access.`
    in_union = None
    for e in state.in_edges(access):
        subset = e.data.get_dst_subset(e, state)
        if in_union is None:
            in_union = subset
        else:
            in_union = in_union.union(subset)

    # Check if the union covers the output edges of `access.`
    covers_out = True
    if in_union is None:
        covers_out = False
    else:
        for e in state.out_edges(access):
            subset = e.data.get_src_subset(e, state)
            if not in_union.covers(subset):
                covers_out = False
                break

    # If the union covers the output edges of `access`, then we can remove `access` and replace it with a transient.
    if covers_out:
        shape = in_union.size()
        if shape == [1]:
            name, _ = sdfg.add_scalar(access.data, access.desc(sdfg).dtype, transient=True, find_new_name=True)
        else:
            name, _ = sdfg.add_array(access.data, shape, access.desc(sdfg).dtype, transient=True, find_new_name=True)
        new_n = state.add_access(name)
        visited = set()
        for e in state.in_edges(access):
            if e in visited:
                continue
            offset = e.data.get_dst_subset(e, state)
            # NOTE: There can be nested Maps. Therefore, we need to iterate over the MemletTree.
            for e2 in state.memlet_tree(e):
                if e2 in visited:
                    continue
                visited.add(e2)
                src_subset = e2.data.get_src_subset(e2, state)
                dst_subset = e2.data.get_dst_subset(e2, state)
                dst = new_n if e2.dst is access else e2.dst
                state.add_edge(
                    e2.src, e2.src_conn, dst, e2.dst_conn,
                    Memlet(data=name, subset=dst_subset.offset_new(offset, negative=True), other_subset=src_subset))
            src_subset = e.data.get_src_subset(e, state)
            dst_subset = e.data.get_dst_subset(e, state)
            state.add_memlet_path(new_n,
                                  map_exit,
                                  sink,
                                  memlet=Memlet(data=sink.data,
                                                subset=copy.deepcopy(dst_subset),
                                                other_subset=dst_subset.offset_new(dst_subset, negative=True)))
        for e in state.out_edges(access):
            if e in visited:
                continue
<<<<<<< HEAD
            visited.add(e)
            # NOTE: We assume here that the intermediate write is happening just before the Map's exit node.
            # Is this always correct?
            src_subset = e.data.get_src_subset(e, state)
            dst_subset = e.data.get_dst_subset(e, state)
            state.add_edge(new_n,
                           None,
                           e.dst,
                           e.dst_conn,
                           memlet=Memlet(data=name,
                                         subset=src_subset.offset(src_subset, negative=True),
                                         other_subset=dst_subset))
=======
            offset = e.data.get_src_subset(e, state)
            # NOTE: There can be nested Maps. Therefore, we need to iterate over the MemletTree.
            for e2 in state.memlet_tree(e):
                if e2 in visited:
                    continue
                visited.add(e2)
                src_subset = e2.data.get_src_subset(e2, state)
                dst_subset = e2.data.get_dst_subset(e2, state)
                src = new_n if e2.src is access else e2.src
                state.add_edge(
                    src, e2.src_conn, e2.dst, e2.dst_conn,
                    Memlet(data=name, subset=src_subset.offset_new(offset, negative=True), other_subset=dst_subset))
>>>>>>> fad121b9
        for e in visited:
            state.remove_edge(e)
        state.remove_node(access)
    # Otherwise, we only add a memlet path to the sink.
    else:
        for e in state.in_edges(access):
            subset = e.data.get_dst_subset(e, state)
            state.add_memlet_path(access,
                                  map_exit,
                                  sink,
                                  memlet=Memlet(data=sink.data,
                                                subset=copy.deepcopy(subset),
                                                other_subset=copy.deepcopy(subset)))<|MERGE_RESOLUTION|>--- conflicted
+++ resolved
@@ -1554,20 +1554,6 @@
         for e in state.out_edges(access):
             if e in visited:
                 continue
-<<<<<<< HEAD
-            visited.add(e)
-            # NOTE: We assume here that the intermediate write is happening just before the Map's exit node.
-            # Is this always correct?
-            src_subset = e.data.get_src_subset(e, state)
-            dst_subset = e.data.get_dst_subset(e, state)
-            state.add_edge(new_n,
-                           None,
-                           e.dst,
-                           e.dst_conn,
-                           memlet=Memlet(data=name,
-                                         subset=src_subset.offset(src_subset, negative=True),
-                                         other_subset=dst_subset))
-=======
             offset = e.data.get_src_subset(e, state)
             # NOTE: There can be nested Maps. Therefore, we need to iterate over the MemletTree.
             for e2 in state.memlet_tree(e):
@@ -1580,7 +1566,6 @@
                 state.add_edge(
                     src, e2.src_conn, e2.dst, e2.dst_conn,
                     Memlet(data=name, subset=src_subset.offset_new(offset, negative=True), other_subset=dst_subset))
->>>>>>> fad121b9
         for e in visited:
             state.remove_edge(e)
         state.remove_node(access)
