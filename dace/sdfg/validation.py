--- conflicted
+++ resolved
@@ -166,22 +166,6 @@
                 invalid = next(s for s in issyms if not dtypes.validate_name(s))
                 raise InvalidSDFGInterstateEdgeError("Invalid interstate symbol name %s" % invalid, sdfg, eid)
 
-<<<<<<< HEAD
-            # Test read memlets
-            for memlet in edge.data.get_read_memlets((sdfg.arrays)):
-                arr = sdfg.arrays[memlet.data]
-                # Dimensionality
-                if memlet.subset.dims() != len(arr.shape):
-                    raise InvalidSDFGInterstateEdgeError(
-                        f"Memlet subset does not match node dimension "
-                        f"(expected {(len(arr.shape))}, got {memlet.subset.dims()})", sdfg, eid)
-                # Bounds
-                if any(((minel + off) < 0) == True for minel, off in zip(memlet.subset.min_element(), arr.offset)):
-                    raise InvalidSDFGInterstateEdgeError("Memlet subset negative out-of-bounds", sdfg, eid)
-                if any(((maxel + off) >= s) == True
-                       for maxel, s, off in zip(memlet.subset.max_element(), arr.shape, arr.offset)):
-                    raise InvalidSDFGInterstateEdgeError("Memlet subset out-of-bounds", sdfg, eid)
-=======
             # Ensure accessed data containers in assignments and conditions are accessible in this context
             ise_memlets = edge.data.get_read_memlets(sdfg.arrays)
             for memlet in ise_memlets:
@@ -191,7 +175,6 @@
                     raise InvalidSDFGInterstateEdgeError(
                         f'Trying to read an inaccessible data container "{container}" '
                         f'(Storage: {sdfg.arrays[container].storage}) in host code interstate edge', sdfg, eid)
->>>>>>> 0d37a947
 
             # Add edge symbols into defined symbols
             symbols.update(issyms)
