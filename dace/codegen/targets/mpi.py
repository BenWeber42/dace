<<<<<<< HEAD
# Copyright 2019-2021 ETH Zurich and the DaCe authors. All rights reserved.
import dace
from dace import registry, symbolic, dtypes
from dace.codegen.prettycode import CodeIOStream
from dace.codegen.codeobject import CodeObject
from dace.codegen.targets.target import TargetCodeGenerator, make_absolute
from dace.sdfg import nodes, SDFG
from dace.config import Config

from dace.codegen import cppunparse


@registry.autoregister_params(name='mpi')
class MPICodeGen(TargetCodeGenerator):
    """ An MPI code generator. """
    target_name = 'mpi'
    title = 'MPI'
    language = 'cpp'

    def __init__(self, frame_codegen, sdfg: SDFG):
        self._frame = frame_codegen
        self._dispatcher = frame_codegen.dispatcher
        self._global_sdfg = sdfg

        # Register dispatchers
        self._dispatcher.register_map_dispatcher(dtypes.ScheduleType.MPI, self)

    def get_generated_codeobjects(self):
        fileheader = CodeIOStream()
        sdfg = self._global_sdfg
        self._frame.generate_fileheader(sdfg, fileheader, 'mpi')

        params_comma = sdfg.signature(with_arrays=False, arglist=self._frame.arglist_scalars_only)
        if params_comma:
            params_comma = ', ' + params_comma

        codeobj = CodeObject(
            sdfg.name + '_mpi', """
#include <dace/dace.h>
#include <mpi.h>

MPI_Comm __dace_mpi_comm;
int __dace_comm_size = 1;
int __dace_comm_rank = 0;

{file_header}

DACE_EXPORTED int __dace_init_mpi({sdfg.name}_t *__state{params});
DACE_EXPORTED void __dace_exit_mpi({sdfg.name}_t *__state);

int __dace_init_mpi({sdfg.name}_t *__state{params}) {{
    int isinit = 0;
    if (MPI_Initialized(&isinit) != MPI_SUCCESS)
        return 1;
    if (!isinit) {{
        if (MPI_Init(NULL, NULL) != MPI_SUCCESS)
            return 1;
    }}

    MPI_Comm_dup(MPI_COMM_WORLD, &__dace_mpi_comm);
    MPI_Comm_rank(__dace_mpi_comm, &__dace_comm_rank);
    MPI_Comm_size(__dace_mpi_comm, &__dace_comm_size);

    printf(\"MPI was initialized on proc %i of %i\\n\", __dace_comm_rank,
           __dace_comm_size);
    return 0;
}}

void __dace_exit_mpi({sdfg.name}_t *__state) {{
    MPI_Comm_free(&__dace_mpi_comm);
    MPI_Finalize();

    printf(\"MPI was finalized on proc %i of %i\\n\", __dace_comm_rank,
           __dace_comm_size);
}}
""".format(params=params_comma, sdfg=sdfg, file_header=fileheader.getvalue()), 'cpp', MPICodeGen, 'MPI')
        return [codeobj]

    @staticmethod
    def cmake_options():
        options = ['-DDACE_ENABLE_MPI=ON']

        if Config.get("compiler", "mpi", "executable"):
            compiler = make_absolute(Config.get("compiler", "mpi", "executable"))
            options.append("-DMPI_CXX_COMPILER=\"{}\"".format(compiler))

        return options

    @property
    def has_initializer(self):
        return True

    @property
    def has_finalizer(self):
        return True

    def generate_scope(self, sdfg, dfg_scope, state_id, function_stream, callsite_stream):
        # Take care of map header
        assert len(dfg_scope.source_nodes()) == 1
        map_header = dfg_scope.source_nodes()[0]

        function_stream.write('extern int __dace_comm_size, __dace_comm_rank;', sdfg, state_id, map_header)

        # Add extra opening brace (dynamic map ranges, closed in MapExit
        # generator)
        callsite_stream.write('{', sdfg, state_id, map_header)

        if len(map_header.map.params) > 1:
            raise NotImplementedError('Multi-dimensional MPI maps are not supported')

        state = sdfg.node(state_id)
        symtypes = map_header.new_symbols(sdfg, state, state.symbols_defined_at(map_header))

        for var, r in zip(map_header.map.params, map_header.map.range):
            begin, end, skip = r

            callsite_stream.write('{\n', sdfg, state_id, map_header)
            callsite_stream.write(
                '%s %s = %s + __dace_comm_rank * (%s);\n' %
                (symtypes[var], var, cppunparse.pyexpr2cpp(
                    symbolic.symstr(begin)), cppunparse.pyexpr2cpp(symbolic.symstr(skip))), sdfg, state_id, map_header)

        self._frame.allocate_arrays_in_scope(sdfg, map_header, function_stream, callsite_stream)

        self._dispatcher.dispatch_subgraph(sdfg,
                                           dfg_scope,
                                           state_id,
                                           function_stream,
                                           callsite_stream,
                                           skip_entry_node=True)
=======
# Copyright 2019-2021 ETH Zurich and the DaCe authors. All rights reserved.
import dace
from dace import registry, symbolic, dtypes
from dace.codegen.prettycode import CodeIOStream
from dace.codegen.codeobject import CodeObject
from dace.codegen.targets.target import TargetCodeGenerator, make_absolute
from dace.sdfg import nodes, SDFG
from dace.config import Config

from dace.codegen import cppunparse


@registry.autoregister_params(name='mpi')
class MPICodeGen(TargetCodeGenerator):
    """ An MPI code generator. """
    target_name = 'mpi'
    title = 'MPI'
    language = 'cpp'

    def __init__(self, frame_codegen, sdfg: SDFG):
        self._frame = frame_codegen
        self._dispatcher = frame_codegen.dispatcher
        self._global_sdfg = sdfg

        # Register dispatchers
        self._dispatcher.register_map_dispatcher(dtypes.ScheduleType.MPI, self)

    def get_generated_codeobjects(self):
        fileheader = CodeIOStream()
        sdfg = self._global_sdfg
        self._frame.generate_fileheader(sdfg, fileheader, 'mpi')

        params_comma = self._global_sdfg.init_signature(free_symbols=self._frame.free_symbols(self._global_sdfg))
        if params_comma:
            params_comma = ', ' + params_comma

        codeobj = CodeObject(
            sdfg.name + '_mpi', """
#include <dace/dace.h>
#include <mpi.h>

MPI_Comm __dace_mpi_comm;
int __dace_comm_size = 1;
int __dace_comm_rank = 0;

{file_header}

DACE_EXPORTED int __dace_init_mpi({sdfg.name}_t *__state{params});
DACE_EXPORTED void __dace_exit_mpi({sdfg.name}_t *__state);

int __dace_init_mpi({sdfg.name}_t *__state{params}) {{
    int isinit = 0;
    if (MPI_Initialized(&isinit) != MPI_SUCCESS)
        return 1;
    if (!isinit) {{
        if (MPI_Init(NULL, NULL) != MPI_SUCCESS)
            return 1;
    }}

    MPI_Comm_dup(MPI_COMM_WORLD, &__dace_mpi_comm);
    MPI_Comm_rank(__dace_mpi_comm, &__dace_comm_rank);
    MPI_Comm_size(__dace_mpi_comm, &__dace_comm_size);

    printf(\"MPI was initialized on proc %i of %i\\n\", __dace_comm_rank,
           __dace_comm_size);
    return 0;
}}

void __dace_exit_mpi({sdfg.name}_t *__state) {{
    MPI_Comm_free(&__dace_mpi_comm);
    MPI_Finalize();

    printf(\"MPI was finalized on proc %i of %i\\n\", __dace_comm_rank,
           __dace_comm_size);
}}
""".format(params=params_comma, sdfg=sdfg, file_header=fileheader.getvalue()), 'cpp', MPICodeGen, 'MPI')
        return [codeobj]

    @staticmethod
    def cmake_options():
        options = ['-DDACE_ENABLE_MPI=ON']

        if Config.get("compiler", "mpi", "executable"):
            compiler = make_absolute(Config.get("compiler", "mpi", "executable"))
            options.append("-DMPI_CXX_COMPILER=\"{}\"".format(compiler))

        return options

    @property
    def has_initializer(self):
        return True

    @property
    def has_finalizer(self):
        return True

    def generate_scope(self, sdfg, dfg_scope, state_id, function_stream, callsite_stream):
        # Take care of map header
        assert len(dfg_scope.source_nodes()) == 1
        map_header = dfg_scope.source_nodes()[0]

        function_stream.write('extern int __dace_comm_size, __dace_comm_rank;', sdfg, state_id, map_header)

        # Add extra opening brace (dynamic map ranges, closed in MapExit
        # generator)
        callsite_stream.write('{', sdfg, state_id, map_header)

        if len(map_header.map.params) > 1:
            raise NotImplementedError('Multi-dimensional MPI maps are not supported')

        state = sdfg.node(state_id)
        symtypes = map_header.new_symbols(sdfg, state, state.symbols_defined_at(map_header))

        for var, r in zip(map_header.map.params, map_header.map.range):
            begin, end, skip = r

            callsite_stream.write('{\n', sdfg, state_id, map_header)
            callsite_stream.write(
                '%s %s = %s + __dace_comm_rank * (%s);\n' %
                (symtypes[var], var, cppunparse.pyexpr2cpp(
                    symbolic.symstr(begin)), cppunparse.pyexpr2cpp(symbolic.symstr(skip))), sdfg, state_id, map_header)

        self._frame.allocate_arrays_in_scope(sdfg, map_header, function_stream, callsite_stream)

        self._dispatcher.dispatch_subgraph(sdfg,
                                           dfg_scope,
                                           state_id,
                                           function_stream,
                                           callsite_stream,
                                           skip_entry_node=True)
>>>>>>> ba0bd035
<|MERGE_RESOLUTION|>--- conflicted
+++ resolved
@@ -1,263 +1,130 @@
-<<<<<<< HEAD
-# Copyright 2019-2021 ETH Zurich and the DaCe authors. All rights reserved.
-import dace
-from dace import registry, symbolic, dtypes
-from dace.codegen.prettycode import CodeIOStream
-from dace.codegen.codeobject import CodeObject
-from dace.codegen.targets.target import TargetCodeGenerator, make_absolute
-from dace.sdfg import nodes, SDFG
-from dace.config import Config
-
-from dace.codegen import cppunparse
-
-
-@registry.autoregister_params(name='mpi')
-class MPICodeGen(TargetCodeGenerator):
-    """ An MPI code generator. """
-    target_name = 'mpi'
-    title = 'MPI'
-    language = 'cpp'
-
-    def __init__(self, frame_codegen, sdfg: SDFG):
-        self._frame = frame_codegen
-        self._dispatcher = frame_codegen.dispatcher
-        self._global_sdfg = sdfg
-
-        # Register dispatchers
-        self._dispatcher.register_map_dispatcher(dtypes.ScheduleType.MPI, self)
-
-    def get_generated_codeobjects(self):
-        fileheader = CodeIOStream()
-        sdfg = self._global_sdfg
-        self._frame.generate_fileheader(sdfg, fileheader, 'mpi')
-
-        params_comma = sdfg.signature(with_arrays=False, arglist=self._frame.arglist_scalars_only)
-        if params_comma:
-            params_comma = ', ' + params_comma
-
-        codeobj = CodeObject(
-            sdfg.name + '_mpi', """
-#include <dace/dace.h>
-#include <mpi.h>
-
-MPI_Comm __dace_mpi_comm;
-int __dace_comm_size = 1;
-int __dace_comm_rank = 0;
-
-{file_header}
-
-DACE_EXPORTED int __dace_init_mpi({sdfg.name}_t *__state{params});
-DACE_EXPORTED void __dace_exit_mpi({sdfg.name}_t *__state);
-
-int __dace_init_mpi({sdfg.name}_t *__state{params}) {{
-    int isinit = 0;
-    if (MPI_Initialized(&isinit) != MPI_SUCCESS)
-        return 1;
-    if (!isinit) {{
-        if (MPI_Init(NULL, NULL) != MPI_SUCCESS)
-            return 1;
-    }}
-
-    MPI_Comm_dup(MPI_COMM_WORLD, &__dace_mpi_comm);
-    MPI_Comm_rank(__dace_mpi_comm, &__dace_comm_rank);
-    MPI_Comm_size(__dace_mpi_comm, &__dace_comm_size);
-
-    printf(\"MPI was initialized on proc %i of %i\\n\", __dace_comm_rank,
-           __dace_comm_size);
-    return 0;
-}}
-
-void __dace_exit_mpi({sdfg.name}_t *__state) {{
-    MPI_Comm_free(&__dace_mpi_comm);
-    MPI_Finalize();
-
-    printf(\"MPI was finalized on proc %i of %i\\n\", __dace_comm_rank,
-           __dace_comm_size);
-}}
-""".format(params=params_comma, sdfg=sdfg, file_header=fileheader.getvalue()), 'cpp', MPICodeGen, 'MPI')
-        return [codeobj]
-
-    @staticmethod
-    def cmake_options():
-        options = ['-DDACE_ENABLE_MPI=ON']
-
-        if Config.get("compiler", "mpi", "executable"):
-            compiler = make_absolute(Config.get("compiler", "mpi", "executable"))
-            options.append("-DMPI_CXX_COMPILER=\"{}\"".format(compiler))
-
-        return options
-
-    @property
-    def has_initializer(self):
-        return True
-
-    @property
-    def has_finalizer(self):
-        return True
-
-    def generate_scope(self, sdfg, dfg_scope, state_id, function_stream, callsite_stream):
-        # Take care of map header
-        assert len(dfg_scope.source_nodes()) == 1
-        map_header = dfg_scope.source_nodes()[0]
-
-        function_stream.write('extern int __dace_comm_size, __dace_comm_rank;', sdfg, state_id, map_header)
-
-        # Add extra opening brace (dynamic map ranges, closed in MapExit
-        # generator)
-        callsite_stream.write('{', sdfg, state_id, map_header)
-
-        if len(map_header.map.params) > 1:
-            raise NotImplementedError('Multi-dimensional MPI maps are not supported')
-
-        state = sdfg.node(state_id)
-        symtypes = map_header.new_symbols(sdfg, state, state.symbols_defined_at(map_header))
-
-        for var, r in zip(map_header.map.params, map_header.map.range):
-            begin, end, skip = r
-
-            callsite_stream.write('{\n', sdfg, state_id, map_header)
-            callsite_stream.write(
-                '%s %s = %s + __dace_comm_rank * (%s);\n' %
-                (symtypes[var], var, cppunparse.pyexpr2cpp(
-                    symbolic.symstr(begin)), cppunparse.pyexpr2cpp(symbolic.symstr(skip))), sdfg, state_id, map_header)
-
-        self._frame.allocate_arrays_in_scope(sdfg, map_header, function_stream, callsite_stream)
-
-        self._dispatcher.dispatch_subgraph(sdfg,
-                                           dfg_scope,
-                                           state_id,
-                                           function_stream,
-                                           callsite_stream,
-                                           skip_entry_node=True)
-=======
-# Copyright 2019-2021 ETH Zurich and the DaCe authors. All rights reserved.
-import dace
-from dace import registry, symbolic, dtypes
-from dace.codegen.prettycode import CodeIOStream
-from dace.codegen.codeobject import CodeObject
-from dace.codegen.targets.target import TargetCodeGenerator, make_absolute
-from dace.sdfg import nodes, SDFG
-from dace.config import Config
-
-from dace.codegen import cppunparse
-
-
-@registry.autoregister_params(name='mpi')
-class MPICodeGen(TargetCodeGenerator):
-    """ An MPI code generator. """
-    target_name = 'mpi'
-    title = 'MPI'
-    language = 'cpp'
-
-    def __init__(self, frame_codegen, sdfg: SDFG):
-        self._frame = frame_codegen
-        self._dispatcher = frame_codegen.dispatcher
-        self._global_sdfg = sdfg
-
-        # Register dispatchers
-        self._dispatcher.register_map_dispatcher(dtypes.ScheduleType.MPI, self)
-
-    def get_generated_codeobjects(self):
-        fileheader = CodeIOStream()
-        sdfg = self._global_sdfg
-        self._frame.generate_fileheader(sdfg, fileheader, 'mpi')
-
-        params_comma = self._global_sdfg.init_signature(free_symbols=self._frame.free_symbols(self._global_sdfg))
-        if params_comma:
-            params_comma = ', ' + params_comma
-
-        codeobj = CodeObject(
-            sdfg.name + '_mpi', """
-#include <dace/dace.h>
-#include <mpi.h>
-
-MPI_Comm __dace_mpi_comm;
-int __dace_comm_size = 1;
-int __dace_comm_rank = 0;
-
-{file_header}
-
-DACE_EXPORTED int __dace_init_mpi({sdfg.name}_t *__state{params});
-DACE_EXPORTED void __dace_exit_mpi({sdfg.name}_t *__state);
-
-int __dace_init_mpi({sdfg.name}_t *__state{params}) {{
-    int isinit = 0;
-    if (MPI_Initialized(&isinit) != MPI_SUCCESS)
-        return 1;
-    if (!isinit) {{
-        if (MPI_Init(NULL, NULL) != MPI_SUCCESS)
-            return 1;
-    }}
-
-    MPI_Comm_dup(MPI_COMM_WORLD, &__dace_mpi_comm);
-    MPI_Comm_rank(__dace_mpi_comm, &__dace_comm_rank);
-    MPI_Comm_size(__dace_mpi_comm, &__dace_comm_size);
-
-    printf(\"MPI was initialized on proc %i of %i\\n\", __dace_comm_rank,
-           __dace_comm_size);
-    return 0;
-}}
-
-void __dace_exit_mpi({sdfg.name}_t *__state) {{
-    MPI_Comm_free(&__dace_mpi_comm);
-    MPI_Finalize();
-
-    printf(\"MPI was finalized on proc %i of %i\\n\", __dace_comm_rank,
-           __dace_comm_size);
-}}
-""".format(params=params_comma, sdfg=sdfg, file_header=fileheader.getvalue()), 'cpp', MPICodeGen, 'MPI')
-        return [codeobj]
-
-    @staticmethod
-    def cmake_options():
-        options = ['-DDACE_ENABLE_MPI=ON']
-
-        if Config.get("compiler", "mpi", "executable"):
-            compiler = make_absolute(Config.get("compiler", "mpi", "executable"))
-            options.append("-DMPI_CXX_COMPILER=\"{}\"".format(compiler))
-
-        return options
-
-    @property
-    def has_initializer(self):
-        return True
-
-    @property
-    def has_finalizer(self):
-        return True
-
-    def generate_scope(self, sdfg, dfg_scope, state_id, function_stream, callsite_stream):
-        # Take care of map header
-        assert len(dfg_scope.source_nodes()) == 1
-        map_header = dfg_scope.source_nodes()[0]
-
-        function_stream.write('extern int __dace_comm_size, __dace_comm_rank;', sdfg, state_id, map_header)
-
-        # Add extra opening brace (dynamic map ranges, closed in MapExit
-        # generator)
-        callsite_stream.write('{', sdfg, state_id, map_header)
-
-        if len(map_header.map.params) > 1:
-            raise NotImplementedError('Multi-dimensional MPI maps are not supported')
-
-        state = sdfg.node(state_id)
-        symtypes = map_header.new_symbols(sdfg, state, state.symbols_defined_at(map_header))
-
-        for var, r in zip(map_header.map.params, map_header.map.range):
-            begin, end, skip = r
-
-            callsite_stream.write('{\n', sdfg, state_id, map_header)
-            callsite_stream.write(
-                '%s %s = %s + __dace_comm_rank * (%s);\n' %
-                (symtypes[var], var, cppunparse.pyexpr2cpp(
-                    symbolic.symstr(begin)), cppunparse.pyexpr2cpp(symbolic.symstr(skip))), sdfg, state_id, map_header)
-
-        self._frame.allocate_arrays_in_scope(sdfg, map_header, function_stream, callsite_stream)
-
-        self._dispatcher.dispatch_subgraph(sdfg,
-                                           dfg_scope,
-                                           state_id,
-                                           function_stream,
-                                           callsite_stream,
-                                           skip_entry_node=True)
->>>>>>> ba0bd035
+# Copyright 2019-2021 ETH Zurich and the DaCe authors. All rights reserved.
+import dace
+from dace import registry, symbolic, dtypes
+from dace.codegen.prettycode import CodeIOStream
+from dace.codegen.codeobject import CodeObject
+from dace.codegen.targets.target import TargetCodeGenerator, make_absolute
+from dace.sdfg import nodes, SDFG
+from dace.config import Config
+
+from dace.codegen import cppunparse
+
+
+@registry.autoregister_params(name='mpi')
+class MPICodeGen(TargetCodeGenerator):
+    """ An MPI code generator. """
+    target_name = 'mpi'
+    title = 'MPI'
+    language = 'cpp'
+
+    def __init__(self, frame_codegen, sdfg: SDFG):
+        self._frame = frame_codegen
+        self._dispatcher = frame_codegen.dispatcher
+        self._global_sdfg = sdfg
+
+        # Register dispatchers
+        self._dispatcher.register_map_dispatcher(dtypes.ScheduleType.MPI, self)
+
+    def get_generated_codeobjects(self):
+        fileheader = CodeIOStream()
+        sdfg = self._global_sdfg
+        self._frame.generate_fileheader(sdfg, fileheader, 'mpi')
+
+        params_comma = self._global_sdfg.init_signature(free_symbols=self._frame.free_symbols(self._global_sdfg))
+        if params_comma:
+            params_comma = ', ' + params_comma
+
+        codeobj = CodeObject(
+            sdfg.name + '_mpi', """
+#include <dace/dace.h>
+#include <mpi.h>
+
+MPI_Comm __dace_mpi_comm;
+int __dace_comm_size = 1;
+int __dace_comm_rank = 0;
+
+{file_header}
+
+DACE_EXPORTED int __dace_init_mpi({sdfg.name}_t *__state{params});
+DACE_EXPORTED void __dace_exit_mpi({sdfg.name}_t *__state);
+
+int __dace_init_mpi({sdfg.name}_t *__state{params}) {{
+    int isinit = 0;
+    if (MPI_Initialized(&isinit) != MPI_SUCCESS)
+        return 1;
+    if (!isinit) {{
+        if (MPI_Init(NULL, NULL) != MPI_SUCCESS)
+            return 1;
+    }}
+
+    MPI_Comm_dup(MPI_COMM_WORLD, &__dace_mpi_comm);
+    MPI_Comm_rank(__dace_mpi_comm, &__dace_comm_rank);
+    MPI_Comm_size(__dace_mpi_comm, &__dace_comm_size);
+
+    printf(\"MPI was initialized on proc %i of %i\\n\", __dace_comm_rank,
+           __dace_comm_size);
+    return 0;
+}}
+
+void __dace_exit_mpi({sdfg.name}_t *__state) {{
+    MPI_Comm_free(&__dace_mpi_comm);
+    MPI_Finalize();
+
+    printf(\"MPI was finalized on proc %i of %i\\n\", __dace_comm_rank,
+           __dace_comm_size);
+}}
+""".format(params=params_comma, sdfg=sdfg, file_header=fileheader.getvalue()), 'cpp', MPICodeGen, 'MPI')
+        return [codeobj]
+
+    @staticmethod
+    def cmake_options():
+        options = ['-DDACE_ENABLE_MPI=ON']
+
+        if Config.get("compiler", "mpi", "executable"):
+            compiler = make_absolute(Config.get("compiler", "mpi", "executable"))
+            options.append("-DMPI_CXX_COMPILER=\"{}\"".format(compiler))
+
+        return options
+
+    @property
+    def has_initializer(self):
+        return True
+
+    @property
+    def has_finalizer(self):
+        return True
+
+    def generate_scope(self, sdfg, dfg_scope, state_id, function_stream, callsite_stream):
+        # Take care of map header
+        assert len(dfg_scope.source_nodes()) == 1
+        map_header = dfg_scope.source_nodes()[0]
+
+        function_stream.write('extern int __dace_comm_size, __dace_comm_rank;', sdfg, state_id, map_header)
+
+        # Add extra opening brace (dynamic map ranges, closed in MapExit
+        # generator)
+        callsite_stream.write('{', sdfg, state_id, map_header)
+
+        if len(map_header.map.params) > 1:
+            raise NotImplementedError('Multi-dimensional MPI maps are not supported')
+
+        state = sdfg.node(state_id)
+        symtypes = map_header.new_symbols(sdfg, state, state.symbols_defined_at(map_header))
+
+        for var, r in zip(map_header.map.params, map_header.map.range):
+            begin, end, skip = r
+
+            callsite_stream.write('{\n', sdfg, state_id, map_header)
+            callsite_stream.write(
+                '%s %s = %s + __dace_comm_rank * (%s);\n' %
+                (symtypes[var], var, cppunparse.pyexpr2cpp(
+                    symbolic.symstr(begin)), cppunparse.pyexpr2cpp(symbolic.symstr(skip))), sdfg, state_id, map_header)
+
+        self._frame.allocate_arrays_in_scope(sdfg, map_header, function_stream, callsite_stream)
+
+        self._dispatcher.dispatch_subgraph(sdfg,
+                                           dfg_scope,
+                                           state_id,
+                                           function_stream,
+                                           callsite_stream,
+                                           skip_entry_node=True)