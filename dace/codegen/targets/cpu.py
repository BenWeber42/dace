import ast
import copy
import functools
import itertools
import sympy as sp
from six import StringIO

from dace.codegen import cppunparse

import dace
from dace.config import Config
from dace.frontend import operations
from dace import data, subsets, symbolic, types, memlet as mmlt
from dace.codegen.prettycode import CodeIOStream
from dace.codegen.codeobject import CodeObject
from dace.codegen.targets import framecode
from dace.codegen.targets.target import TargetCodeGenerator, make_absolute, DefinedType
from dace.graph import nodes, nxutil
from dace.sdfg import (ScopeSubgraphView, SDFG, scope_contains_scope,
                       find_input_arraynode, find_output_arraynode,
                       is_devicelevel, is_array_stream_view)

from dace.frontend.python.astutils import ExtNodeTransformer, rname, unparse
from dace.properties import LambdaProperty

from dace.codegen.instrumentation.perfsettings import (
    PerfSettings,
    PerfUtils,
    PerfMetaInfo,
    PerfMetaInfoStatic,
)

_REDUCTION_TYPE_TO_OPENMP = {
    types.ReductionType.Max: "max",
    types.ReductionType.Min: "min",
    types.ReductionType.Sum: "+",
    types.ReductionType.Product: "*",
    types.ReductionType.Bitwise_And: "&",
    types.ReductionType.Logical_And: "&&",
    types.ReductionType.Bitwise_Or: "|",
    types.ReductionType.Logical_Or: "||",
    types.ReductionType.Bitwise_Xor: "^",
}


class CPUCodeGen(TargetCodeGenerator):
    """ SDFG CPU code generator. """

    title = "CPU"
    target_name = "cpu"
    language = "cpp"

    def __init__(self, frame_codegen, sdfg):
        self._frame = frame_codegen
        self._dispatcher = frame_codegen.dispatcher
        dispatcher = self._dispatcher

        self._locals = cppunparse.CPPLocals()
        # Scope depth (for use of the 'auto' keyword when
        # defining locals)
        self._ldepth = 0

        # FIXME: this allows other code generators to change the CPU
        # behavior to assume that arrays point to packed types, thus dividing
        # all addresess by the vector length.
        self._packed_types = False

        # Keep track of traversed nodes
        self._generated_nodes = set()
        # Keeps track of generated connectors, so we know how to access them in
        # nested scopes
        for name, arg_type in sdfg.arglist().items():
            if isinstance(arg_type, dace.data.Scalar) or isinstance(
                    arg_type, dace.types.typeclass):
                self._dispatcher.defined_vars.add(name, DefinedType.Scalar)
            elif isinstance(arg_type, dace.data.Array):
                self._dispatcher.defined_vars.add(name, DefinedType.Pointer)
            elif isinstance(arg_type, dace.data.Stream):
                if arg_type.is_stream_array():
                    self._dispatcher.defined_vars.add(name,
                                                      DefinedType.StreamArray)
                else:
                    self._dispatcher.defined_vars.add(name, DefinedType.Stream)
            else:
                raise TypeError(
                    "Unrecognized argument type: {t} (value {v})".format(
                        t=type(arg_type).__name__, v=str(arg_type)))

        # Register dispatchers
        dispatcher.register_node_dispatcher(self)
        dispatcher.register_map_dispatcher(
            [types.ScheduleType.CPU_Multicore, types.ScheduleType.Sequential],
            self)

        cpu_storage = [
            types.StorageType.CPU_Heap,
            types.StorageType.CPU_Stack,
            types.StorageType.Register,
        ]
        dispatcher.register_array_dispatcher(cpu_storage, self)

        # Register CPU copies (all internal pairs)
        for src_storage, dst_storage in itertools.product(
                cpu_storage, cpu_storage):
            dispatcher.register_copy_dispatcher(src_storage, dst_storage, None,
                                                self)

    @staticmethod
    def cmake_options():
        compiler = make_absolute(Config.get("compiler", "cpu", "executable"))
        flags = Config.get("compiler", "cpu", "args")
        flags += Config.get("compiler", "cpu", "additional_args")

        # Args for vectorization output
        if PerfSettings.perf_enable_vectorization_analysis():
            flags += " -fopt-info-vec-optimized-missed=vecreport.txt "

        options = [
            '-DCMAKE_CXX_COMPILER="{}"'.format(compiler),
            '-DCMAKE_CXX_FLAGS="{}"'.format(flags),
        ]
        return options

    def get_generated_codeobjects(self):
        # CPU target generates inline code
        return []

    @property
    def has_initializer(self):
        return False

    @property
    def has_finalizer(self):
        return False

    def generate_scope(
            self,
            sdfg: SDFG,
            dfg_scope: ScopeSubgraphView,
            state_id,
            function_stream,
            callsite_stream,
    ):
        entry_node = dfg_scope.source_nodes()[0]
        presynchronize_streams(sdfg, dfg_scope, state_id, entry_node,
                               callsite_stream)

        self.generate_node(sdfg, dfg_scope, state_id, entry_node,
                           function_stream, callsite_stream)
        self._dispatcher.dispatch_subgraph(
            sdfg,
            dfg_scope,
            state_id,
            function_stream,
            callsite_stream,
            skip_entry_node=True)

    def generate_node(self, sdfg, dfg, state_id, node, function_stream,
                      callsite_stream):
        # Dynamically obtain node generator according to class name
        gen = getattr(self, "_generate_" + type(node).__name__)

        gen(sdfg, dfg, state_id, node, function_stream, callsite_stream)

        # Mark node as "generated"
        self._generated_nodes.add(node)

        self._locals.clear_scope(self._ldepth + 1)

    def allocate_array(self, sdfg, dfg, state_id, node, function_stream,
                       callsite_stream):
        name = node.data
        nodedesc = node.desc(sdfg)

        if nodedesc.transient is False:
            return

        try:
            self._dispatcher.defined_vars.get(node.data)
            return
        except KeyError:
            pass  # The variable was not defined, we can continue

        # Compute array size
        arrsize = " * ".join([sym2cpp(s) for s in nodedesc.strides])

        if isinstance(nodedesc, data.Scalar):
            callsite_stream.write("%s %s;\n" % (nodedesc.dtype.ctype, name),
                                  sdfg, state_id, node)
            self._dispatcher.defined_vars.add(name, DefinedType.Scalar)
        elif isinstance(nodedesc, data.Stream):
            ###################################################################
            # Stream directly connected to an array

            if is_array_stream_view(sdfg, dfg, node):
                if state_id is None:
                    raise SyntaxError(
                        "Stream-view of array may not be defined "
                        "in more than one state")

                arrnode = sdfg.arrays[nodedesc.sink]
                state = sdfg.nodes()[state_id]
                edges = state.out_edges(node)
                if len(edges) > 1:
                    raise NotImplementedError("Cannot handle streams writing "
                                              "to multiple arrays.")

                memlet_path = state.memlet_path(edges[0])
                # Allocate the array before its stream view, if necessary
                self.allocate_array(
                    sdfg,
                    dfg,
                    state_id,
                    memlet_path[-1].dst,
                    function_stream,
                    callsite_stream,
                )

                array_expr = self.copy_expr(sdfg, nodedesc.sink, edges[0].data)
                threadlocal = ""
                threadlocal_stores = [
                    types.StorageType.CPU_Stack,
                    types.StorageType.Register,
                ]
                if (sdfg.arrays[nodedesc.sink].storage in threadlocal_stores
                        or nodedesc.storage in threadlocal_stores):
                    threadlocal = "Threadlocal"
                callsite_stream.write(
                    "dace::ArrayStreamView%s<%s> %s (%s);\n" %
                    (threadlocal, arrnode.dtype.ctype, name, array_expr),
                    sdfg,
                    state_id,
                    node,
                )
                self._dispatcher.defined_vars.add(name, DefinedType.Stream)
                return

            ###################################################################
            # Regular stream

            dtype = "dace::vec<{}, {}>".format(nodedesc.dtype.ctype,
                                               sym2cpp(nodedesc.veclen))

            if nodedesc.buffer_size != 0:
                definition = "dace::Stream<{}> {}({});".format(
                    dtype, name, nodedesc.buffer_size)
            else:
                definition = "dace::Stream<{}> {};".format(dtype, name)

            callsite_stream.write(definition, sdfg, state_id, node)
            self._dispatcher.defined_vars.add(name, DefinedType.Stream)

        elif (nodedesc.storage == types.StorageType.CPU_Heap
              or nodedesc.storage == types.StorageType.Immaterial
              ):  # TODO: immaterial arrays should not allocate memory
            callsite_stream.write(
                "%s *%s = new %s DACE_ALIGN(64)[%s];\n" %
                (nodedesc.dtype.ctype, name, nodedesc.dtype.ctype, arrsize),
                sdfg,
                state_id,
                node,
            )
            self._dispatcher.defined_vars.add(name, DefinedType.Pointer)
            if node.setzero:
                callsite_stream.write("memset(%s, 0, sizeof(%s)*%s);" %
                                      (name, nodedesc.dtype.ctype, arrsize))
            return
        elif (nodedesc.storage == types.StorageType.CPU_Stack
              or nodedesc.storage == types.StorageType.Register):
            if node.setzero:
                callsite_stream.write(
                    "%s %s[%s]  DACE_ALIGN(64) = {0};\n" %
                    (nodedesc.dtype.ctype, name, arrsize),
                    sdfg,
                    state_id,
                    node,
                )
                self._dispatcher.defined_vars.add(name, DefinedType.Pointer)
                return
            callsite_stream.write(
                "%s %s[%s]  DACE_ALIGN(64);\n" % (nodedesc.dtype.ctype, name,
                                                  arrsize),
                sdfg,
                state_id,
                node,
            )
            self._dispatcher.defined_vars.add(name, DefinedType.Pointer)
            return
        else:
            raise NotImplementedError("Unimplemented storage type " +
                                      str(nodedesc.storage))

    def initialize_array(self, sdfg, dfg, state_id, node, function_stream,
                         callsite_stream):
        if isinstance(dfg, SDFG):
            result = StringIO()
            for sid, state in enumerate(dfg.nodes()):
                if node in state.nodes():
                    self.initialize_array(sdfg, state, sid, node,
                                          function_stream, callsite_stream)
                    break
            return

        parent_node = dfg.scope_dict()[node]
        nodedesc = node.desc(sdfg)
        name = node.data

        # Traverse the DFG, looking for WCR with an identity element
        def traverse(u, uconn, v, vconn, d):
            if d.wcr:
                if d.data == name:
                    if d.wcr_identity is not None:
                        return d.wcr_identity
            return None

        identity = None
        if parent_node is not None:
            for u, uconn, v, vconn, d, s in nxutil.traverse_sdfg_scope(
                    dfg, parent_node):
                identity = traverse(u, uconn, v, vconn, d)
                if identity is not None:
                    break
        else:
            for u, uconn, v, vconn, d in dfg.edges():
                identity = traverse(u, uconn, v, vconn, d)
                if identity is not None:
                    break

        if identity is None:
            return

        # If we should generate an initialization expression
        if isinstance(nodedesc, data.Scalar):
            callsite_stream.write("%s = %s;\n" % (name, sym2cpp(identity)),
                                  sdfg, state_id, node)
            return

        params = [name, sym2cpp(identity)]
        shape = [sym2cpp(s) for s in nodedesc.shape]
        params.append(" * ".join(shape))

        # Faster
        if identity == 0:
            params[-1] += " * sizeof(%s[0])" % name
            callsite_stream.write("memset(%s);\n" % (", ".join(params)), sdfg,
                                  state_id, node)
            return

        callsite_stream.write("dace::InitArray(%s);\n" % (", ".join(params)),
                              sdfg, state_id, node)

    def deallocate_array(self, sdfg, dfg, state_id, node, function_stream,
                         callsite_stream):
        nodedesc = node.desc(sdfg)
        if isinstance(nodedesc, data.Scalar):
            return
        elif isinstance(nodedesc, data.Stream):
            return
        elif nodedesc.storage == types.StorageType.CPU_Heap:
            callsite_stream.write("delete[] %s;\n" % node.data, sdfg, state_id,
                                  node)
        else:
            return

    def copy_memory(
            self,
            sdfg,
            dfg,
            state_id,
            src_node,
            dst_node,
            edge,
            function_stream,
            callsite_stream,
    ):
        if isinstance(src_node, nodes.Tasklet):
            src_storage = types.StorageType.Register
            try:
                src_parent = dfg.scope_dict()[src_node]
            except KeyError:
                src_parent = None
            dst_schedule = None if src_parent is None else src_parent.map.schedule
        else:
            src_storage = src_node.desc(sdfg).storage

        if isinstance(dst_node, nodes.Tasklet):
            dst_storage = types.StorageType.Register
        else:
            dst_storage = dst_node.desc(sdfg).storage

        try:
            dst_parent = dfg.scope_dict()[dst_node]
        except KeyError:
            dst_parent = None
        dst_schedule = None if dst_parent is None else dst_parent.map.schedule

        state_dfg = sdfg.nodes()[state_id]

        # Emit actual copy
        self._emit_copy(
            sdfg,
            state_id,
            src_node,
            src_storage,
            dst_node,
            dst_storage,
            dst_schedule,
            edge,
            state_dfg,
            callsite_stream,
        )

    def _emit_copy(
            self,
            sdfg,
            state_id,
            src_node,
            src_storage,
            dst_node,
            dst_storage,
            dst_schedule,
            edge,
            dfg,
            stream,
    ):
        u, uconn, v, vconn, memlet = edge

        #############################################################
        # Instrumentation: Pre-copy

        # For perfcounters, we have to make sure that:
        # 1) No other measurements are done for the containing scope (no map operation containing this copy is instrumented)
        src_instrumented = PerfUtils.has_surrounding_perfcounters(
            src_node, dfg)
        dst_instrumented = PerfUtils.has_surrounding_perfcounters(
            dst_node, dfg)

        # From cuda.py
        cpu_storage_types = [
            types.StorageType.CPU_Heap,
            types.StorageType.CPU_Stack,
            types.StorageType.CPU_Pinned,
            types.StorageType.Register,
        ]

        perf_cpu_only = (src_storage in cpu_storage_types) and (
            dst_storage in cpu_storage_types)

        perf_should_instrument = (
            PerfSettings.perf_enable_instrumentation_for(sdfg)
            and (not src_instrumented) and (not dst_instrumented)
            and perf_cpu_only)

        #############################################################

        # Determine memlet directionality
        if isinstance(src_node,
                      nodes.AccessNode) and memlet.data == src_node.data:
            write = True
        elif isinstance(dst_node,
                        nodes.AccessNode) and memlet.data == dst_node.data:
            write = False
        elif isinstance(src_node, nodes.CodeNode) and isinstance(
                dst_node, nodes.CodeNode):
            # Code->Code copy (not read nor write)
            raise RuntimeError(
                "Copying between code nodes is only supported as"
                " part of the participating nodes")
        else:
            raise LookupError("Memlet does not point to any of the nodes")

        if isinstance(dst_node, nodes.Tasklet):
            # Copy into tasklet
            stream.write(
                "    " + self.memlet_definition(sdfg, memlet, False, vconn),
                sdfg,
                state_id,
                [src_node, dst_node],
            )
            return
        elif isinstance(src_node, nodes.Tasklet):
            # Copy out of tasklet
            stream.write(
                "    " + self.memlet_definition(sdfg, memlet, True, uconn),
                sdfg,
                state_id,
                [src_node, dst_node],
            )
            return
        else:  # Copy array-to-array
            src_nodedesc = src_node.desc(sdfg)
            dst_nodedesc = dst_node.desc(sdfg)

            if write:
                vconn = dst_node.data
            ctype = "dace::vec<%s, %d>" % (dst_nodedesc.dtype.ctype,
                                           memlet.veclen)

            #############################################
            # Corner cases

            # Writing one index
            if isinstance(memlet.subset,
                          subsets.Indices) and memlet.wcr is None:
                stream.write(
                    "%s = %s;" % (vconn, self.memlet_ctor(sdfg, memlet,
                                                          False)),
                    sdfg,
                    state_id,
                    [src_node, dst_node],
                )
                return
            # Writing from/to a stream
            if isinstance(sdfg.arrays[memlet.data], data.Stream) or (
                    isinstance(src_node, nodes.AccessNode)
                    and isinstance(src_nodedesc, data.Stream)):
                # Identify whether a stream is writing to an array
                if isinstance(dst_nodedesc,
                              (data.Scalar, data.Array)) and isinstance(
                                  src_nodedesc, data.Stream):
                    return  # Do nothing (handled by ArrayStreamView)

                # Array -> Stream - push bulk
                if isinstance(src_nodedesc,
                              (data.Scalar, data.Array)) and isinstance(
                                  dst_nodedesc, data.Stream):
                    if hasattr(src_nodedesc, "src"):  # ArrayStreamView
                        stream.write(
                            "{s}.push({arr});".format(
                                s=dst_node.data, arr=src_nodedesc.src),
                            sdfg,
                            state_id,
                            [src_node, dst_node],
                        )
                    else:
                        copysize = " * ".join(
                            [sym2cpp(s) for s in memlet.subset.size()])
                        stream.write(
                            "{s}.push({arr}, {size});".format(
                                s=dst_node.data,
                                arr=src_node.data,
                                size=copysize),
                            sdfg,
                            state_id,
                            [src_node, dst_node],
                        )
                    return
                else:
                    # Unknown case
                    raise NotImplementedError

            #############################################

            state_dfg = sdfg.nodes()[state_id]

            copy_shape, src_strides, dst_strides, src_expr, dst_expr = self.memlet_copy_to_absolute_strides(
                sdfg, memlet, src_node, dst_node)

            # Which numbers to include in the variable argument part
            dynshape, dynsrc, dyndst = 1, 1, 1

            # Dynamic copy dimensions
            if any(symbolic.issymbolic(s, sdfg.constants) for s in copy_shape):
                copy_tmpl = "Dynamic<{type}, {veclen}, {aligned}, {dims}>".format(
                    type=ctype,
                    veclen=1,  # Taken care of in "type"
                    aligned="false",
                    dims=len(copy_shape),
                )
            else:  # Static copy dimensions
                copy_tmpl = "<{type}, {veclen}, {aligned}, {dims}>".format(
                    type=ctype,
                    veclen=1,  # Taken care of in "type"
                    aligned="false",
                    dims=", ".join(sym2cpp(copy_shape)),
                )
                dynshape = 0

            # Constant src/dst dimensions
            if not any(
                    symbolic.issymbolic(s, sdfg.constants)
                    for s in dst_strides):
                # Constant destination
                shape_tmpl = "template ConstDst<%s>" % ", ".join(
                    sym2cpp(dst_strides))
                dyndst = 0
            elif not any(
                    symbolic.issymbolic(s, sdfg.constants)
                    for s in src_strides):
                # Constant source
                shape_tmpl = "template ConstSrc<%s>" % ", ".join(
                    sym2cpp(src_strides))
                dynsrc = 0
            else:
                # Both dynamic
                shape_tmpl = "Dynamic"

            # Parameter pack handling
            stride_tmpl_args = [0] * (
                dynshape + dynsrc + dyndst) * len(copy_shape)
            j = 0
            for shape, src, dst in zip(copy_shape, src_strides, dst_strides):
                if dynshape > 0:
                    stride_tmpl_args[j] = shape
                    j += 1
                if dynsrc > 0:
                    stride_tmpl_args[j] = src
                    j += 1
                if dyndst > 0:
                    stride_tmpl_args[j] = dst
                    j += 1

            copy_args = (
                [src_expr, dst_expr] + ([] if memlet.wcr is None else [
                    unparse_cr(sdfg, memlet.wcr)
                ]) + sym2cpp(stride_tmpl_args))

            #############################################################
            # Instrumentation: Pre-copy 2
            unique_cpy_id = PerfSettings.get_unique_number()

            if perf_should_instrument:
                fac3 = (" * ".join(sym2cpp(copy_shape)) + " / " + "/".join(
                    sym2cpp(dst_strides)))
                copy_size = "sizeof(%s) * %s * (%s)" % (ctype, memlet.veclen,
                                                        fac3)
                node_id = PerfUtils.unified_id(dfg.node_id(dst_node), state_id)
                # Mark a section start (this is not really a section in itself (it would be a section with 1 entry))
                stream.write(
                    PerfUtils.perf_section_start_string(
                        node_id, copy_size, copy_size),
                    sdfg,
                    state_id,
                    [src_node, dst_node],
                )
                stream.write(
                    ("dace_perf::{pcs} __perf_cpy_{nodeid}_{unique_id};\n" +
                     "auto& __vs_cpy_{nodeid}_{unique_id} = __perf_store.getNewValueSet(__perf_cpy_{nodeid}_{unique_id}, {nodeid}, PAPI_thread_id(), {size}, dace_perf::ValueSetType::Copy);\n"
                     + "__perf_cpy_{nodeid}_{unique_id}.enterCritical();\n"
                     ).format(
                         pcs=PerfUtils.perf_counter_string(dst_node),
                         nodeid=node_id,
                         unique_id=unique_cpy_id,
                         size=copy_size,
                     ),
                    sdfg,
                    state_id,
                    [src_node, dst_node],
                )

            #############################################################

            nc = True
            if memlet.wcr is not None:
                nc = not is_write_conflicted(dfg, edge)
            if nc:
                stream.write(
                    """
                    dace::CopyND{copy_tmpl}::{shape_tmpl}::{copy_func}(
                        {copy_args});""".format(
                        copy_tmpl=copy_tmpl,
                        shape_tmpl=shape_tmpl,
                        copy_func="Copy"
                        if memlet.wcr is None else "Accumulate",
                        copy_args=", ".join(copy_args),
                    ),
                    sdfg,
                    state_id,
                    [src_node, dst_node],
                )
            else:  # Conflicted WCR
                if dynshape == 1:
                    raise NotImplementedError(
                        "Accumulation of dynamically-shaped "
                        "arrays not yet implemented")
                elif copy_shape == [
                        1
                ]:  # Special case: accumulating one element
                    dst_expr = self.memlet_view_ctor(sdfg, memlet, True)
                    stream.write(
                        write_and_resolve_expr(sdfg, memlet, nc, dst_expr,
                                               '*(' + src_expr + ')'), sdfg,
                        state_id, [src_node, dst_node])
                else:
                    raise NotImplementedError("Accumulation of arrays "
                                              "with WCR not yet implemented")

        #############################################################
        # Instrumentation: Post-copy
        if perf_should_instrument:
            stream.write(
                ("__perf_cpy_%d_%d.leaveCritical(__vs_cpy_%d_%d);\n") %
                (node_id, unique_cpy_id, node_id, unique_cpy_id),
                sdfg,
                state_id,
                [src_node, dst_node],
            )
        #############################################################

    ###########################################################################
    # Memlet handling

    def process_out_memlets(
            self,
            sdfg,
            state_id,
            node,
            dfg,
            dispatcher,
            result,
            locals_defined,
            function_stream,
    ):

        scope_dict = sdfg.nodes()[state_id].scope_dict()

        for edge in dfg.out_edges(node):
            _, uconn, v, _, memlet = edge
            dst_node = dfg.memlet_path(edge)[-1].dst

            # Target is neither a data nor a tasklet node
            if isinstance(node, nodes.AccessNode) and (
                    not isinstance(dst_node, nodes.AccessNode)
                    and not isinstance(dst_node, nodes.CodeNode)):
                continue

            # Skip array->code (will be handled as a tasklet input)
            if isinstance(node, nodes.AccessNode) and isinstance(
                    v, nodes.CodeNode):
                continue

            # code->code (e.g., tasklet to tasklet)
            if isinstance(v, nodes.CodeNode):
                shared_data_name = edge.data.data
                result.write(
                    "%s = %s;" % (shared_data_name, edge.src_conn),
                    sdfg,
                    state_id,
                    [edge.src, edge.dst],
                )
                continue

            # If the memlet is not pointing to a data node (e.g. tasklet), then
            # the tasklet will take care of the copy
            if not isinstance(dst_node, nodes.AccessNode):
                continue
            # If the memlet is pointing into an array in an inner scope, then
            # the inner scope (i.e., the output array) must handle it
            if scope_dict[node] != scope_dict[dst_node] and scope_contains_scope(
                    scope_dict, node, dst_node):
                continue

            # Array to tasklet (path longer than 1, handled at tasklet entry)
            if node == dst_node:
                continue

            # Tasklet -> array
            if isinstance(node, nodes.CodeNode):
                if not uconn:
                    raise SyntaxError(
                        "Cannot copy memlet without a local connector: {} to {}".
                        format(str(edge.src), str(edge.dst)))

                try:
                    positive_accesses = bool(memlet.num_accesses >= 0)
                except TypeError:
                    positive_accesses = False

                if memlet.subset.data_dims() == 0 and positive_accesses:
                    out_local_name = "    __" + uconn
                    in_local_name = uconn
                    if not locals_defined:
                        out_local_name = self.memlet_ctor(sdfg, memlet, True)
                        in_memlets = [
                            d for _, _, _, _, d in dfg.in_edges(node)
                        ]
                        assert len(in_memlets) == 1
                        in_local_name = self.memlet_ctor(
                            sdfg, in_memlets[0], False)

                    state_dfg = sdfg.nodes()[state_id]

                    if memlet.wcr is not None:
                        nc = not is_write_conflicted(dfg, edge)
                        result.write(
                            write_and_resolve_expr(
                                sdfg, memlet, nc, out_local_name,
                                in_local_name), sdfg, state_id, node)
                    else:
                        result.write(
                            "%s.write(%s);\n" % (out_local_name,
                                                 in_local_name),
                            sdfg,
                            state_id,
                            node,
                        )
            # Dispatch array-to-array outgoing copies here
            elif isinstance(node, nodes.AccessNode):
                if dst_node != node and not isinstance(dst_node,
                                                       nodes.Tasklet):
                    dispatcher.dispatch_copy(
                        node,
                        dst_node,
                        edge,
                        sdfg,
                        dfg,
                        state_id,
                        function_stream,
                        result,
                    )

    def memlet_view_ctor(self, sdfg, memlet, is_output):
        memlet_params = []

        memlet_name = memlet.data
        def_type = self._dispatcher.defined_vars.get(memlet_name)

        if def_type == DefinedType.Pointer:
            memlet_expr = memlet_name  # Common case
        elif def_type == DefinedType.Scalar or def_type == DefinedType.ScalarView:
            memlet_expr = "&" + memlet_name
        elif def_type == DefinedType.ArrayView:
            memlet_expr = memlet_name + ".ptr()"
        else:
            raise TypeError("Unsupported connector type {}".format(def_type))

        if isinstance(memlet.subset, subsets.Indices):

            # FIXME: _packed_types influences how this offset is
            # generated from the FPGA codegen. We should find a nicer solution.
            if self._packed_types is True:
                offset = cpp_array_expr(
                    sdfg, memlet, False, packed_veclen=memlet.veclen)
            else:
                offset = cpp_array_expr(sdfg, memlet, False)

            # Compute address
            memlet_params.append(memlet_expr + " + " + offset)
            dims = 0

        else:

            if isinstance(memlet.subset, subsets.Range):

                dims = len(memlet.subset.ranges)

                # FIXME: _packed_types influences how this offset is
                # generated from the FPGA codegen. We should find a nicer
                # solution.
                if self._packed_types is True:
                    offset = cpp_offset_expr(
                        sdfg.arrays[memlet.data],
                        memlet.subset,
                        packed_veclen=memlet.veclen,
                    )
                else:
                    offset = cpp_offset_expr(sdfg.arrays[memlet.data],
                                             memlet.subset)
                if offset == "0":
                    memlet_params.append(memlet_expr)
                else:
                    if def_type not in [
                            DefinedType.Pointer, DefinedType.ArrayView
                    ]:
                        raise dace.codegen.codegen.CodegenError(
                            "Cannot offset address of connector {} of type {}".
                            format(memlet_name, def_type))
                    memlet_params.append(memlet_expr + " + " + offset)

                # Dimensions to remove from view (due to having one value)
                indexdims = []

                # Figure out dimensions for scalar version
                for dim, (rb, re, rs) in enumerate(memlet.subset.ranges):
                    try:
                        if (re - rb) == 0:
                            indexdims.append(dim)
                    except TypeError:  # cannot determine truth value of Relational
                        pass

                # Remove index (one scalar) dimensions
                dims -= len(indexdims)

                if dims > 0:
                    strides = memlet.subset.absolute_strides(
                        sdfg.arrays[memlet.data].strides)
                    # Filter out index dims
                    strides = [
                        s for i, s in enumerate(strides) if i not in indexdims
                    ]
                    # FIXME: _packed_types influences how this offset is
                    # generated from the FPGA codegen. We should find a nicer
                    # solution.
                    if self._packed_types and memlet.veclen > 1:
                        for i in range(len(strides) - 1):
                            strides[i] /= memlet.veclen
                    memlet_params.extend(sym2cpp(strides))
                    dims = memlet.subset.data_dims()

            else:
                raise RuntimeError(
                    'Memlet type "%s" not implemented' % memlet.subset)

        if memlet.num_accesses == 1:
            num_accesses_str = "1"
        else:  # symbolic.issymbolic(memlet.num_accesses, sdfg.constants):
            num_accesses_str = "dace::NA_RUNTIME"

        return "dace::ArrayView%s<%s, %d, %s, %s> (%s)" % (
            "Out" if is_output else "In",
            sdfg.arrays[memlet.data].dtype.ctype,
            dims,
            sym2cpp(memlet.veclen),
            num_accesses_str,
            ", ".join(memlet_params),
        )

    def memlet_definition(self, sdfg, memlet, output, local_name):
        result = ("auto __%s = " % local_name + self.memlet_ctor(
            sdfg, memlet, output) + ";\n")

        # Allocate variable type
        memlet_type = "dace::vec<%s, %s>" % (
            sdfg.arrays[memlet.data].dtype.ctype,
            sym2cpp(memlet.veclen),
        )

        var_type = self._dispatcher.defined_vars.get(memlet.data)

        # ** Concerning aligned vs. non-aligned values:
        # We prefer aligned values, so in every case where we are assigning to
        # a local _value_, we explicitly assign to an aligned type
        # (memlet_type). In all other cases, where we need either a pointer or
        # a reference, typically due to variable number of accesses, we have to
        # use the underlying type of the ArrayView, be it aligned or unaligned,
        # to avoid runtime crashes. We use auto for this, so the ArrayView can
        # return whatever it supports.

        if var_type == DefinedType.Scalar:
            if memlet.num_accesses == 1:
                if not output:
                    # We can pre-read the value
                    result += "{} {} = __{}.val<{}>();".format(
                        memlet_type, local_name, local_name, memlet.veclen)
                else:
                    # The value will be written during the tasklet, and will be
                    # automatically written out after
                    result += "{} {};".format(memlet_type, local_name)
                self._dispatcher.defined_vars.add(local_name,
                                                  DefinedType.Scalar)
            elif memlet.num_accesses == -1:
                if output:
                    # Variable number of writes: get reference to the target of
                    # the view to reflect writes at the data
                    result += "auto &{} = __{}.ref<{}>();".format(
                        local_name, local_name, memlet.veclen)
                else:
                    # Variable number of reads: get a const reference that can
                    # be read if necessary
                    result += "auto const &{} = __{}.ref<{}>();".format(
                        local_name, local_name, memlet.veclen)
                self._dispatcher.defined_vars.add(local_name,
                                                  DefinedType.Scalar)
            else:
                raise dace.codegen.codegen.CodegenError(
                    "Unsupported number of accesses {} for scalar {}".format(
                        memlet.num_accesses, local_name))
        elif var_type == DefinedType.Pointer:
            if memlet.num_accesses == 1:
                if output:
                    result += "{} {};".format(memlet_type, local_name)
                else:
                    result += "{} {} = __{}.val<{}>();".format(
                        memlet_type, local_name, local_name, memlet.veclen)
                self._dispatcher.defined_vars.add(local_name,
                                                  DefinedType.Scalar)
            else:
                if memlet.subset.data_dims() == 0:
                    # Forward ArrayView
                    result += "auto &{} = __{}.ref<{}>();".format(
                        local_name, local_name, memlet.veclen)
                    self._dispatcher.defined_vars.add(local_name,
                                                      DefinedType.Scalar)
                else:
                    result += "auto *{} = __{}.ptr<{}>();".format(
                        local_name, local_name, memlet.veclen)
                    self._dispatcher.defined_vars.add(local_name,
                                                      DefinedType.Pointer)
        elif var_type == DefinedType.Stream or var_type == DefinedType.StreamArray:
            if memlet.num_accesses == 1:
                if output:
                    result += "{} {};".format(memlet_type, local_name)
                else:
                    result += "auto {} = __{}.pop();".format(
                        local_name, local_name)
                self._dispatcher.defined_vars.add(local_name,
                                                  DefinedType.Scalar)
            else:
                # Just forward actions to the underlying object
                result += "auto &{} = __{};".format(local_name, local_name)
                self._dispatcher.defined_vars.add(local_name,
                                                  DefinedType.Stream)
        else:
            raise TypeError("Unknown variable type: {}".format(var_type))

        return result

    def memlet_stream_ctor(self, sdfg, memlet):
        stream = sdfg.arrays[memlet.data]
        dtype = "dace::vec<{}, {}>".format(stream.dtype.ctype,
                                           symbolic.symstr(memlet.veclen))
        return "dace::make_streamview({})".format(memlet.data + (
            "[{}]".format(cpp_offset_expr(stream, memlet.subset))
            if isinstance(stream, dace.data.Stream)
            and stream.is_stream_array() else ""))

    def memlet_ctor(self, sdfg, memlet, is_output):

        def_type = self._dispatcher.defined_vars.get(memlet.data)

        if def_type == DefinedType.Stream or def_type == DefinedType.StreamArray:
            return self.memlet_stream_ctor(sdfg, memlet)

        elif (def_type == DefinedType.Pointer or def_type == DefinedType.Scalar
              or def_type == DefinedType.ScalarView
              or def_type == DefinedType.ArrayView):
            return self.memlet_view_ctor(sdfg, memlet, is_output)

        else:
            raise NotImplementedError(
                "Connector type {} not yet implemented".format(def_type))

    def copy_expr(
            self,
            sdfg,
            dataname,
            memlet,
            offset=None,
            relative_offset=True,
            packed_types=False,
    ):
        datadesc = sdfg.arrays[dataname]
        if relative_offset:
            s = memlet.subset
            o = offset
        else:
            if offset is None:
                s = None
            elif not isinstance(offset, subsets.Subset):
                s = subsets.Indices(offset)
            else:
                s = offset
            o = None
        if s != None:
            offset_cppstr = cpp_offset_expr(
                datadesc, s, o, memlet.veclen if packed_types else 1)
        else:
            offset_cppstr = "0"
        dt = ""

        if memlet.veclen != 1 and not packed_types:
            offset_cppstr = "(%s) / %s" % (offset_cppstr, sym2cpp(
                memlet.veclen))
            dt = "(dace::vec<%s, %s> *)" % (
                datadesc.dtype.ctype,
                sym2cpp(memlet.veclen),
            )

        expr = dataname

        def_type = self._dispatcher.defined_vars.get(dataname)

        add_offset = offset_cppstr != "0"

        if def_type == DefinedType.Pointer:
            return "{}{}{}".format(
                dt, expr, " + {}".format(offset_cppstr) if add_offset else "")

        elif def_type == DefinedType.ArrayView:
            return "{}{}.ptr(){}".format(
                dt, expr, " + {}".format(offset_cppstr) if add_offset else "")

        elif def_type == DefinedType.StreamArray:
            return "{}[{}]".format(expr, offset_cppstr)

        elif (def_type == DefinedType.Scalar
              or def_type == DefinedType.ScalarView
              or def_type == DefinedType.Stream):

            if add_offset:
                raise TypeError(
                    "Tried to offset address of scalar {}: {}".format(
                        dataname, offset_cppstr))

            if def_type == DefinedType.Scalar or def_type == DefinedType.ScalarView:
                return "{}&{}".format(dt, expr)
            else:
                return dataname

        else:
            raise NotImplementedError(
                "copy_expr not implemented "
                "for connector type: {}".format(def_type))

    def memlet_copy_to_absolute_strides(self,
                                        sdfg,
                                        memlet,
                                        src_node,
                                        dst_node,
                                        packed_types=False):
        # Ignore vectorization flag is a hack to accommmodate FPGA behavior,
        # where the pointer type is changed to a vector type, and addresses
        # thus shouldn't take vectorization into account.
        copy_shape = memlet.subset.size()
        copy_shape = [symbolic.overapproximate(s) for s in copy_shape]
        src_nodedesc = src_node.desc(sdfg)
        dst_nodedesc = dst_node.desc(sdfg)

        if memlet.data == src_node.data:
            src_expr = self.copy_expr(
                sdfg, src_node.data, memlet, packed_types=packed_types)
            dst_expr = self.copy_expr(
                sdfg,
                dst_node.data,
                memlet,
                None,
                False,
                packed_types=packed_types)
            if memlet.other_subset is not None:
                dst_expr = self.copy_expr(
                    sdfg,
                    dst_node.data,
                    memlet,
                    memlet.other_subset,
                    False,
                    packed_types=packed_types,
                )
                dst_subset = memlet.other_subset
            else:
                dst_subset = subsets.Range.from_array(dst_nodedesc)
            src_subset = memlet.subset

        else:
            src_expr = self.copy_expr(
                sdfg,
                src_node.data,
                memlet,
                None,
                False,
                packed_types=packed_types)
            dst_expr = self.copy_expr(
                sdfg, dst_node.data, memlet, packed_types=packed_types)
            if memlet.other_subset is not None:
                src_expr = self.copy_expr(
                    sdfg,
                    src_node.data,
                    memlet,
                    memlet.other_subset,
                    False,
                    packed_types=packed_types,
                )
                src_subset = memlet.other_subset
            else:
                src_subset = subsets.Range.from_array(src_nodedesc)
            dst_subset = memlet.subset

        src_strides = src_subset.absolute_strides(src_nodedesc.strides)
        dst_strides = dst_subset.absolute_strides(dst_nodedesc.strides)

        # Try to turn into degenerate/strided ND copies
        result = ndcopy_to_strided_copy(
            copy_shape,
            src_nodedesc.strides,
            src_strides,
            dst_nodedesc.strides,
            dst_strides,
            memlet.subset,
            src_subset,
            dst_subset,
        )
        if result is not None:
            copy_shape, src_strides, dst_strides = result
        else:
            # If other_subset is defined, reduce its dimensionality by
            # removing the "empty" dimensions (size = 1) and filter the
            # corresponding strides out
            src_strides = ([
                stride for stride, s in zip(src_strides, src_subset.size())
                if s != 1
            ] + src_strides[len(src_subset):])  # Include tiles
            if not src_strides:
                src_strides = [1]
            dst_strides = ([
                stride for stride, s in zip(dst_strides, dst_subset.size())
                if s != 1
            ] + dst_strides[len(dst_subset):])  # Include tiles
            if not dst_strides:
                dst_strides = [1]
            copy_shape = [s for s in copy_shape if s != 1]
            if not copy_shape:
                copy_shape = [1]

        # Extend copy shape to the largest among the data dimensions,
        # and extend other array with the appropriate strides
        if len(dst_strides) != len(copy_shape) or len(src_strides) != len(
                copy_shape):
            if memlet.data == src_node.data:
                copy_shape, dst_strides = _reshape_strides(
                    src_subset, src_strides, dst_strides, copy_shape)
            elif memlet.data == dst_node.data:
                copy_shape, src_strides = _reshape_strides(
                    dst_subset, dst_strides, src_strides, copy_shape)

        if memlet.veclen != 1:
            int_floor = sp.Function("int_floor")
            src_strides[:-1] = [
                int_floor(s, memlet.veclen) for s in src_strides[:-1]
            ]
            dst_strides[:-1] = [
                int_floor(s, memlet.veclen) for s in dst_strides[:-1]
            ]
            if not packed_types:
                copy_shape[-1] = int_floor(copy_shape[-1], memlet.veclen)

        return copy_shape, src_strides, dst_strides, src_expr, dst_expr

    #########################################################################
    # Dynamically-called node dispatchers

    def _generate_Tasklet(self, sdfg, dfg, state_id, node, function_stream,
                          callsite_stream):
        callsite_stream.write("{\n", sdfg, state_id, node)

        # Add code to init and exit functions
        self._frame._initcode.write(node.code_init, sdfg)
        self._frame._exitcode.write(node.code_exit, sdfg)

        state_dfg = sdfg.nodes()[state_id]

        self._dispatcher.defined_vars.enter_scope(node)

        arrays = set()
        for edge in state_dfg.in_edges(node):
            u = edge.src
            memlet = edge.data

            if edge.dst_conn:  # Not (None or "")
                if edge.dst_conn in arrays:  # Disallow duplicates
                    raise SyntaxError("Duplicates found in memlets")
                # Special case: code->code
                if isinstance(edge.src, nodes.CodeNode):
                    shared_data_name = edge.data.data

                    # Read variable from shared storage
                    callsite_stream.write(
                        "const dace::vec<%s, %s>& %s = %s;" % (
                            sdfg.arrays[memlet.data].dtype.ctype,
                            sym2cpp(memlet.veclen),
                            edge.dst_conn,
                            shared_data_name,
                        ),
                        sdfg,
                        state_id,
                        [edge.src, edge.dst],
                    )
                    self._dispatcher.defined_vars.add(edge.dst_conn,
                                                      DefinedType.Scalar)

                else:
                    src_node = find_input_arraynode(state_dfg, edge)

                    self._dispatcher.dispatch_copy(
                        src_node,
                        node,
                        edge,
                        sdfg,
                        state_dfg,
                        state_id,
                        function_stream,
                        callsite_stream,
                    )

                # Also define variables in the C++ unparser scope
                self._locals.define(edge.dst_conn, -1, self._ldepth + 1)
                arrays.add(edge.dst_conn)

        callsite_stream.write("\n", sdfg, state_id, node)

        # Use outgoing edges to preallocate output local vars
        # in two stages: first we preallocate for data<->code cases,
        # followed by code<->code
        tasklet_out_connectors = set()
        for edge in state_dfg.out_edges(node):
            if isinstance(edge.dst, nodes.CodeNode):
                # Handling this in a separate pass just below
                continue

            if edge.src_conn:
                if edge.src_conn in tasklet_out_connectors:  # Disallow duplicates
                    continue
                else:
                    dst_node = find_output_arraynode(state_dfg, edge)

                    self._dispatcher.dispatch_copy(
                        node,
                        dst_node,
                        edge,
                        sdfg,
                        state_dfg,
                        state_id,
                        function_stream,
                        callsite_stream,
                    )

                # Also define variables in the C++ unparser scope
                self._locals.define(edge.src_conn, -1, self._ldepth + 1)
                tasklet_out_connectors.add(edge.src_conn)

        for edge in state_dfg.out_edges(node):
            # Special case: code->code
            if edge.src_conn is None:
                continue
            elif (isinstance(edge.dst, nodes.CodeNode)
                  and edge.src_conn not in tasklet_out_connectors):
                memlet = edge.data
                callsite_stream.write(
                    "dace::vec<%s, %s> %s;" % (
                        sdfg.arrays[memlet.data].dtype.ctype,
                        sym2cpp(memlet.veclen),
                        edge.src_conn,
                    ),
                    sdfg,
                    state_id,
                    [edge.src, edge.dst],
                )
                tasklet_out_connectors.add(edge.src_conn)
                self._dispatcher.defined_vars.add(edge.src_conn,
                                                  DefinedType.Scalar)
                self._locals.define(edge.src_conn, -1, self._ldepth + 1)
                locals_defined = True

        callsite_stream.write("\n    ///////////////////\n", sdfg, state_id,
                              node)

        unparse_tasklet(
            sdfg,
            state_id,
            dfg,
            node,
            function_stream,
            callsite_stream,
            self._locals,
            self._ldepth,
        )

        callsite_stream.write("    ///////////////////\n\n", sdfg, state_id,
                              node)

        # Process outgoing memlets
        self.process_out_memlets(
            sdfg,
            state_id,
            node,
            state_dfg,
            self._dispatcher,
            callsite_stream,
            True,
            function_stream,
        )

        #############################################################
        # Instrumentation: Post-tasklet
        if PerfSettings.perf_enable_instrumentation(
        ) and PerfUtils.has_surrounding_perfcounters(node, dfg):
            # Add bytes moved
            callsite_stream.write(
                "__perf_store.addBytesMoved(%s);" %
                PerfUtils.get_tasklet_byte_accesses(node, dfg, sdfg, state_id))
        #############################################################

        callsite_stream.write("}\n", sdfg, state_id, node)

        self._dispatcher.defined_vars.exit_scope(node)

    def _generate_EmptyTasklet(self, sdfg, dfg, state_id, node,
                               function_stream, callsite_stream):
        self._generate_Tasklet(sdfg, dfg, state_id, node, function_stream,
                               callsite_stream)

    def _generate_NestedSDFG(
            self,
            sdfg,
            dfg: ScopeSubgraphView,
            state_id,
            node,
            function_stream: CodeIOStream,
            callsite_stream: CodeIOStream,
    ):

        self._dispatcher.defined_vars.enter_scope(sdfg)

        # If SDFG parent is not set, set it
        node.sdfg._parent = sdfg
        state_dfg = sdfg.nodes()[state_id]

        # Take care of nested SDFG I/O
        for _, _, _, vconn, in_memlet in state_dfg.in_edges(node):
            callsite_stream.write(
                self.memlet_definition(sdfg, in_memlet, False, vconn),
                sdfg,
                state_id,
                node,
            )
        for _, uconn, _, _, out_memlet in state_dfg.out_edges(node):
            callsite_stream.write(
                self.memlet_definition(sdfg, out_memlet, True, uconn),
                sdfg,
                state_id,
                node,
            )

        callsite_stream.write("\n    ///////////////////\n", sdfg, state_id,
                              node)

        sdfg_label = "_%d_%d" % (state_id, dfg.node_id(node))
        # Generate code for internal SDFG
        global_code, local_code, used_targets = self._frame.generate_code(
            node.sdfg, node.schedule, sdfg_label)

        # Write generated code in the proper places (nested SDFG writes
        # location info)
        function_stream.write(global_code)
        callsite_stream.write(local_code)

        callsite_stream.write("    ///////////////////\n\n", sdfg, state_id,
                              node)

        # Process outgoing memlets with the internal SDFG
        self.process_out_memlets(
            sdfg,
            state_id,
            node,
            state_dfg,
            self._dispatcher,
            callsite_stream,
            True,
            function_stream,
        )

        self._dispatcher.defined_vars.exit_scope(sdfg)

    def _generate_MapEntry(
            self,
            sdfg,
            dfg,
            state_id,
            node: nodes.MapEntry,
            function_stream,
            callsite_stream,
    ):
        map_params = node.map.params
        map_name = "__DACEMAP_" + str(state_id) + "_" + str(dfg.node_id(node))

        unified_id = PerfUtils.unified_id(dfg.node_id(node), state_id)

        #############################################################
        # Instrumentation: Pre-MapEntry

        # Intrusively set the depth
        PerfUtils.set_map_depth(node, dfg)

        result = callsite_stream

        input_size = PerfUtils.get_memory_input_size(node, sdfg, dfg, state_id,
                                                     sym2cpp)

        map_header = ""

        if PerfSettings.perf_enable_instrumentation():
            idstr = "// (Node %d)\n" % unified_id
            map_header += idstr  # Used to identify line numbers later
            PerfMetaInfoStatic.info.add_node(node, idstr)

        # Emit supersection if possible
        map_header += PerfUtils.perf_get_supersection_start_string(
            node, sdfg, dfg, unified_id)

        if PerfUtils.instrument_entry(
                node, dfg) and PerfSettings.perf_enable_instrumentation_for(
                    sdfg, node):

            size = PerfUtils.accumulate_byte_movements_v2(
                node, node, dfg, sdfg, state_id)
            size = sp.simplify(size)

            used_symbols = symbolic.symbols_in_sympy_expr(size)
            defined_symbols = sdfg.symbols_defined_at(node)
            undefined_symbols = [
                x for x in used_symbols if x not in defined_symbols
            ]
            if len(undefined_symbols) > 0:
                # We cannot statically determine the size at this point
                print(
                    'Failed to determine size because of undefined symbols ("'
                    + str(undefined_symbols) + '") in "' + str(size) +
                    '", falling back to 0')
                size = 0

            size = sym2cpp(size)

            map_header += PerfUtils.perf_section_start_string(
                unified_id, size, input_size)

        #############################################################

        if node.map.schedule == types.ScheduleType.CPU_Multicore:
            map_header += "#pragma omp parallel for"
            # Loop over outputs, add OpenMP reduction clauses to detected cases
            # TODO: set up register outside loop
            # exit_node = dfg.exit_nodes(node)[0]
            reduction_stmts = []
            # for outedge in dfg.in_edges(exit_node):
            #    if (isinstance(outedge.src, nodes.CodeNode)
            #            and outedge.data.wcr is not None):
            #        redt = operations.detect_reduction_type(outedge.data.wcr)
            #        if redt != types.ReductionType.Custom:
            #            reduction_stmts.append('reduction({typ}:{var})'.format(
            #                typ=_REDUCTION_TYPE_TO_OPENMP[redt],
            #                var=outedge.src_conn))
            #            reduced_variables.append(outedge)

            map_header += " %s\n" % ", ".join(reduction_stmts)

        # TODO: Explicit map unroller
        if node.map.unroll:
            if node.map.schedule == types.ScheduleType.CPU_Multicore:
                raise ValueError("A Multicore CPU map cannot be unrolled (" +
                                 node.map.label + ")")

        constsize = all([
            not symbolic.issymbolic(v, sdfg.constants) for r in node.map.range
            for v in r
        ])

        # Construct (EXCLUSIVE) map range as a list of comma-delimited C++
        # strings.
        maprange_cppstr = [
            "%s, %s, %s" % (sym2cpp(rb), sym2cpp(re + 1), sym2cpp(rs))
            for rb, re, rs in node.map.range
        ]

        # Map flattening
        if node.map.flatten:

            #############################################################
            # Instrumentation: Post-MapEntry (pre-definitions)
            perf_entry_string = (
                "dace_perf::%s __perf_%d;\n" +
                "auto& __vs_%d = __perf_store.getNewValueSet(__perf_%d, %d, PAPI_thread_id(), %%s);\n"
                + "__perf_%d.enterCritical();\n") % (
                    PerfUtils.perf_counter_string(node),
                    unified_id,
                    unified_id,
                    unified_id,
                    unified_id,
                    unified_id,
                )
            perf_entry_string = PerfUtils.perf_counter_start_measurement_string(
                node, unified_id, "%s")
            # If the integer set is constant-sized, emit const_int_range
            if constsize:
                # Generate the loop
                result.write(
                    """
typedef dace::const_int_range<{range}> {mapname}_rng;
{map_header}
for (int {mapname}_iter = 0; {mapname}_iter < {mapname}_rng::size; ++{mapname}_iter) {{
                             """.format(
                        range=", ".join(maprange_cppstr),
                        map_header=map_header,
                        mapname=map_name,
                    ),
                    sdfg,
                    state_id,
                    node,
                )

                #############################################################
                # Instrumentation: Post-MapEntry (pre-definitions)
                # Perfcounters for flattened maps include the calculations
                # made to obtain the different axis indices
                if PerfUtils.instrument_entry(
                        node,
                        dfg) and PerfSettings.perf_enable_instrumentation_for(
                            sdfg, node):
                    result.write(perf_entry_string % (map_name + "_iter"),
                                 sdfg, state_id, node)
                    # remember which map has the counters enabled
                    node.map._has_papi_counters = True
                #############################################################

                # Generate the variables
                for ind, var in enumerate(map_params):
                    result.write(
                        ("auto {var} = {mapname}_rng" +
                         "::index_value({mapname}_iter, " + "{ind});").format(
                             ind=ind, var=var, mapname=map_name),
                        sdfg,
                        state_id,
                        node,
                    )
            else:  # Runtime-size integer range set
                # Generate the loop
                result.write(
                    """
auto {mapname}_rng = dace::make_range({tuplerange});
{map_header}
for (int {mapname}_iter = 0; {mapname}_iter < {mapname}_rng.size(); ++{mapname}_iter) {{
                                 """.format(
                        tuplerange=", ".join([
                            "std::make_tuple(%s)" % cppr
                            for cppr in maprange_cppstr
                        ]),
                        map_header=map_header,
                        mapname=map_name,
                    ),
                    sdfg,
                    state_id,
                    node,
                )

                #############################################################
                # Instrumentation: Post-MapEntry (pre-definitions)
                # Perfcounters for flattened maps include the calculations
                # made to obtain the different axis indices
                if PerfUtils.instrument_entry(
                        node,
                        dfg) and PerfSettings.perf_enable_instrumentation_for(
                            sdfg, node):
                    result.write(perf_entry_string % (map_name + "_iter"),
                                 sdfg, state_id, node)
                    # remember which map has the counters enabled
                    node.map._has_papi_counters = True
                #############################################################

                # Generate the variables
                for ind, var in enumerate(map_params):
                    result.write(
                        ("auto {var} = {mapname}_rng" +
                         ".index_value({mapname}_iter, " + "{ind});").format(
                             ind=ind, var=var, mapname=map_name),
                        sdfg,
                        state_id,
                        node,
                    )

        else:  # Nested loops
            result.write(map_header, sdfg, state_id, node)
            for i, r in enumerate(node.map.range):
                # var = '__DACEMAP_%s_%d' % (node.map.label, i)
                var = map_params[i]
                begin, end, skip = r

                if node.map.unroll:
                    result.write("#pragma unroll", sdfg, state_id, node)

                result.write(
                    "for (auto %s = %s; %s < %s; %s += %s) {\n" %
                    (var, sym2cpp(begin), var, sym2cpp(end + 1), var,
                     sym2cpp(skip)),
                    sdfg,
                    state_id,
                    node,
                )

                #############################################################
                # Instrumentation: Post-MapEntry (pre-definitions)
                if (PerfUtils.instrument_entry(node, dfg) and
                    ((not PerfSettings.perf_debug_profile_innermost and i == 0)
                     or (PerfSettings.perf_debug_profile_innermost
                         and i == len(node.map.range) - 1))
                        and PerfSettings.perf_enable_instrumentation_for(
                            sdfg, node)):
                    start_string = PerfUtils.perf_counter_start_measurement_string(
                        node, unified_id, var)
                    result.write(start_string, sdfg, state_id, node)
                    # remember which map has the counters enabled
                    node.map._has_papi_counters = True
                #############################################################

        # Emit internal transient array allocation
        to_allocate = dace.sdfg.local_transients(sdfg, dfg, node)
        allocated = set()
        for child in dfg.scope_dict(node_to_children=True)[node]:
            if not isinstance(child, nodes.AccessNode):
                continue
            if child.data not in to_allocate or child.data in allocated:
                continue
            allocated.add(child.data)
            self._dispatcher.dispatch_allocate(sdfg, dfg, state_id, child,
                                               None, result)
            self._dispatcher.dispatch_initialize(sdfg, dfg, state_id, child,
                                                 None, result)

        # Generate register definitions for inter-tasklet memlets
        scope_dict = dfg.scope_dict()
        for edge in dfg.edges():
            # Only interested in edges within current scope
            if scope_dict[edge.src] != node or scope_dict[edge.dst] != node:
                continue
            if isinstance(edge.src, nodes.CodeNode) and isinstance(
                    edge.dst, nodes.CodeNode):
                local_name = edge.data.data
                # Allocate variable type
                code = "dace::vec<%s, %s> %s;" % (
                    sdfg.arrays[edge.data.data].dtype.ctype,
                    sym2cpp(edge.data.veclen),
                    local_name,
                )
                result.write(code, sdfg, state_id, [edge.src, edge.dst])
                self._dispatcher.defined_vars.add(local_name,
                                                  DefinedType.Scalar)

    def _generate_MapExit(self, sdfg, dfg, state_id, node, function_stream,
                          callsite_stream):
        result = callsite_stream

        # Obtain start of map
        scope_dict = dfg.scope_dict()
        map_node = scope_dict[node]

        if map_node is None:
            raise ValueError("Exit node " + str(node.map.label) +
                             " is not dominated by a scope entry node")

        #############################################################
        # Instrumentation: Pre-MapExit
        unified_id = PerfUtils.unified_id(dfg.node_id(map_node), state_id)
        #############################################################

        # Emit internal transient array deallocation
        to_allocate = dace.sdfg.local_transients(sdfg, dfg, map_node)
        deallocated = set()
        for child in dfg.scope_dict(node_to_children=True)[map_node]:
            if not isinstance(child, nodes.AccessNode):
                continue
            if child.data not in to_allocate or child.data in deallocated:
                continue
            deallocated.add(child.data)
            self._dispatcher.dispatch_deallocate(sdfg, dfg, state_id, child,
                                                 None, result)

        # If there are other non-visited map exits, they are responsible for
        # closing braces
        map_exits = [
            k for k, v in scope_dict.items()
            if v == map_node and isinstance(k, nodes.ExitNode)
            and k not in self._generated_nodes
        ]
        if len(map_exits) > 1:
            return

        perf_end_string = PerfUtils.perf_counter_end_measurement_string(
            unified_id)
        # Map flattening
        if map_node.map.flatten:
            #############################################################
            # Instrumentation: Pre-MapExit
            if (PerfSettings.perf_enable_instrumentation()
                    and map_node.map._has_papi_counters):
                result.write(perf_end_string, sdfg, state_id, node)

            if PerfSettings.perf_debug_annotate_scopes:
                result.write("// %s\n" % str(map_node), sdfg, state_id, node)
            #############################################################
            result.write("}", sdfg, state_id, node)
        else:
            for i, r in enumerate(map_node.map.range):
                #############################################################
                # Instrumentation: Pre-MapExit
                if (PerfSettings.perf_enable_instrumentation()
                        and map_node.map._has_papi_counters and
                    ((PerfSettings.perf_debug_profile_innermost and i == 0) or
                     (not PerfSettings.perf_debug_profile_innermost
                      and i == len(map_node.map.range) - 1))):
                    result.write(perf_end_string, sdfg, state_id, node)

                if (PerfSettings.perf_debug_annotate_scopes
                        and i == len(map_node.map.range) - 1):
                    result.write("// %s\n" % str(map_node), sdfg, state_id,
                                 node)
                #############################################################
                result.write("}", sdfg, state_id, node)

        #############################################################
        # Instrumentation: Post-MapExit
        if PerfSettings.perf_enable_vectorization_analysis():
            idstr = "// end (Node %d)\n" % unified_id
            result.write(idstr, sdfg, state_id, node)
            PerfMetaInfoStatic.info.add_node(node, idstr)
        #############################################################

    def _generate_ConsumeEntry(
            self,
            sdfg,
            dfg,
            state_id,
            node: nodes.MapEntry,
            function_stream,
            callsite_stream,
    ):
        result = callsite_stream

        unified_id = PerfUtils.unified_id(dfg.node_id(node), state_id)

        # Intrusively set the depth. (Better solutions are welcome)
        PerfUtils.set_map_depth(node, dfg)

        constsize = all([
            not symbolic.issymbolic(v, sdfg.constants) for r in node.map.range
            for v in r
        ])
        state_dfg = sdfg.nodes()[state_id]

        input_sedge = next(
            e for e in state_dfg.in_edges(node) if e.dst_conn == "IN_stream")
        output_sedge = next(
            e for e in state_dfg.out_edges(node) if e.src_conn == "OUT_stream")
        input_stream = state_dfg.memlet_path(input_sedge)[0].src
        input_streamdesc = input_stream.desc(sdfg)

        # Take chunks into account
        if node.consume.chunksize == 1:
            chunk = "const %s& %s" % (
                input_streamdesc.dtype.ctype,
                node.consume.label + "_element",
            )
            self._dispatcher.defined_vars.add(node.consume.label + "_element",
                                              DefinedType.Scalar)
        else:
            chunk = "const %s *%s, size_t %s" % (
                input_streamdesc.dtype.ctype,
                node.consume.label + "_elements",
                node.consume.label + "_numelems",
            )
            self._dispatcher.defined_vars.add(node.consume.label + "_elements",
                                              DefinedType.Pointer)
            self._dispatcher.defined_vars.add(node.consume.label + "_numelems",
                                              DefinedType.Scalar)

        # Take quiescence condition into account
        if node.consume.condition is not None:
            condition_string = "[&]() { return %s; }, " % cppunparse.cppunparse(
                node.consume.condition, False)
        else:
            condition_string = ""

        if PerfUtils.instrument_entry(node, dfg):
            # Mark the SuperSection start (if possible)
            # TODO: Safety checks
            result.write(
                PerfUtils.perf_get_supersection_start_string(
                    node, sdfg, dfg, unified_id),
                sdfg,
                state_id,
                node,
            )

            # Mark the section start
            # TODO
            size = 0
            result.write(
                PerfUtils.perf_section_start_string(unified_id, size, 0),
                sdfg,
                state_id,
                node,
            )

            # Generate a thread locker (could be used for dependency injection)
            result.write(
                "dace_perf::ThreadLockProvider __perf_tlp_%d;\n" % unified_id,
                sdfg,
                state_id,
                node,
            )

        result.write(
            "dace::Consume<{chunksz}>::template consume{cond}({stream_in}, "
            "{num_pes}, {condition}"
            "[&](int {pe_index}, {element_or_chunk}) {{".format(
                chunksz=node.consume.chunksize,
                cond="" if node.consume.condition is None else "_cond",
                condition=condition_string,
                stream_in=input_stream.data,  # TODO: stream arrays
                element_or_chunk=chunk,
                num_pes=sym2cpp(node.consume.num_pes),
                pe_index=node.consume.pe_index,
            ),
            sdfg,
            state_id,
            node,
        )

        # Instrumenting this is a bit flaky: Since the consume interally creates threads, it must be instrumented like a normal map. However, it seems to spawn normal std::threads (instead of going for openMP)
        # This implementation only allows to measure on a per-task basis (instead of per-thread). This is much more overhead.
        if PerfUtils.instrument_entry(node, dfg):
            result.write(
                ("auto __perf_tlp_{id}_releaser = __perf_tlp_{id}.enqueue();\n".
                 format(id=unified_id)) +
                PerfUtils.perf_counter_start_measurement_string(
                    node,
                    unified_id,
                    "__perf_tlp_{id}.getAndIncreaseCounter()".format(
                        id=unified_id),
                    core_str="dace_perf::getThreadID()",
                ),
                sdfg,
                state_id,
                node,
            )

        # Since consume is an alias node, we create an actual array for the
        # consumed element and modify the outgoing memlet path ("OUT_stream")
        # TODO: do this before getting to the codegen
        if node.consume.chunksize == 1:
            consumed_element = sdfg.add_scalar(
                node.consume.label + "_element",
                input_streamdesc.dtype,
                transient=True,
                storage=types.StorageType.Register,
            )
            ce_node = nodes.AccessNode(node.consume.label + "_element",
                                       types.AccessType.ReadOnly)
        else:
            consumed_element = sdfg.add_array(
                node.consume.label + "_elements",
                [node.consume.chunksize],
                input_streamdesc.dtype,
                transient=True,
                storage=types.StorageType.Register,
            )
            ce_node = nodes.AccessNode(node.consume.label + "_elements",
                                       types.AccessType.ReadOnly)
        state_dfg.add_node(ce_node)
        out_memlet_path = state_dfg.memlet_path(output_sedge)
        state_dfg.remove_edge(out_memlet_path[0])
        state_dfg.add_edge(
            out_memlet_path[0].src,
            out_memlet_path[0].src_conn,
            ce_node,
            None,
            mmlt.Memlet.from_array(ce_node.data, ce_node.desc(sdfg)),
        )
        state_dfg.add_edge(
            ce_node,
            None,
            out_memlet_path[0].dst,
            out_memlet_path[0].dst_conn,
            mmlt.Memlet.from_array(ce_node.data, ce_node.desc(sdfg)),
        )
        for e in out_memlet_path[1:]:
            e.data.data = ce_node.data
        ## END of SDFG-rewriting code

        # Emit internal transient array allocation
        to_allocate = dace.sdfg.local_transients(sdfg, dfg, node)
        allocated = set()
        for child in dfg.scope_dict(node_to_children=True)[node]:
            if not isinstance(child, nodes.AccessNode):
                continue
            if child.data not in to_allocate or child.data in allocated:
                continue
            allocated.add(child.data)
            self._dispatcher.dispatch_allocate(sdfg, dfg, state_id, child,
                                               None, result)
            self._dispatcher.dispatch_initialize(sdfg, dfg, state_id, child,
                                                 None, result)

            # Generate register definitions for inter-tasklet memlets
            scope_dict = dfg.scope_dict()
            for edge in dfg.edges():
                # Only interested in edges within current scope
                if scope_dict[edge.src] != node or scope_dict[edge.dst] != node:
                    continue
                if (isinstance(edge.src, nodes.CodeNode)
                        and isinstance(edge.dst, nodes.CodeNode)):
                    local_name = edge.data.data
                    # Allocate variable type
                    code = 'dace::vec<%s, %s> %s;' % (
                        sdfg.arrays[edge.data.data].dtype.ctype,
                        sym2cpp(edge.data.veclen), local_name)
                    result.write(code, sdfg, state_id, [edge.src, edge.dst])
                    self._dispatcher.defined_vars.add(local_name,
                                                      DefinedType.Scalar)

    def _generate_ConsumeExit(self, sdfg, dfg, state_id, node, function_stream,
                              callsite_stream):
        result = callsite_stream

        # Obtain start of map
        scope_dict = dfg.scope_dict()
        entry_node = scope_dict[node]

        unified_id = PerfUtils.unified_id(dfg.node_id(entry_node), state_id)

        if entry_node is None:
            raise ValueError("Exit node " + str(node.consume.label) +
                             " is not dominated by a scope entry node")

        # Emit internal transient array deallocation
        to_allocate = dace.sdfg.local_transients(sdfg, dfg, entry_node)
        deallocated = set()
        for child in dfg.scope_dict(node_to_children=True)[entry_node]:
            if not isinstance(child, nodes.AccessNode):
                continue
            if child.data not in to_allocate or child.data in deallocated:
                continue
            deallocated.add(child.data)
            self._dispatcher.dispatch_deallocate(sdfg, dfg, state_id, child,
                                                 None, result)

        if PerfUtils.instrument_entry(entry_node, dfg):
            result.write(
                PerfUtils.perf_counter_end_measurement_string(unified_id),
                sdfg,
                state_id,
                node,
            )
        result.write("});", sdfg, state_id, node)

    def _generate_Reduce(self, sdfg, dfg, state_id, node, function_stream,
                         callsite_stream):

        unified_id = PerfUtils.unified_id(dfg.node_id(node), state_id)

        input_size = PerfUtils.get_memory_input_size(node, sdfg, dfg, state_id,
                                                     sym2cpp)

        # Try to autodetect reduction type
        redtype = operations.detect_reduction_type(node.wcr)

        loop_header = ""

        perf_should_instrument = (
            PerfSettings.perf_enable_instrumentation()
            and not PerfUtils.has_surrounding_perfcounters(node, dfg)
            and PerfSettings.perf_enable_instrumentation_for(sdfg, node))

        if node.schedule == types.ScheduleType.CPU_Multicore:
            if PerfSettings.perf_enable_vectorization_analysis():
                idstr = "// (Node %d)\n" % dfg.node_id(node)
                loop_header += idstr
                PerfMetaInfoStatic.info.add_node(node, idstr)
            loop_header += "#pragma omp parallel for"

        end_braces = 0

        axes = node.axes
        state_dfg = sdfg.nodes()[state_id]
        input_memlet = state_dfg.in_edges(node)[0].data
        output_edge = state_dfg.out_edges(node)[0]
        output_memlet = output_edge.data

        output_type = "dace::vec<%s, %s>" % (
            sdfg.arrays[output_memlet.data].dtype.ctype,
            output_memlet.veclen,
        )

        # If axes were not defined, use all input dimensions
        input_dims = input_memlet.subset.dims()
        output_dims = output_memlet.subset.data_dims()
        if axes is None:
            axes = tuple(range(input_dims))

        # Obtain variable names per output and reduction axis
        axis_vars = []
        octr = 0
        for d in range(input_dims):
            if d in axes:
                axis_vars.append("__i%d" % d)
            else:
                axis_vars.append("__o%d" % octr)
                octr += 1

        #############################################################
        # Instrumentation: Pre-reduce
        # For measuring the memory bandwidth, we analyze the amount of data
        # moved.
        if perf_should_instrument:
            perf_expected_data_movement_sympy = 1

            for axis in range(output_dims):
                ao = output_memlet.subset[axis]
                perf_expected_data_movement_sympy *= (
                    ao[1] + 1 - ao[0]) / ao[2]

            for axis in axes:
                ai = input_memlet.subset[axis]
                perf_expected_data_movement_sympy *= (
                    ai[1] + 1 - ai[0]) / ai[2]

            if not dfg.is_parallel():
                # Now we put a start marker, but only if we are in a serial state
                callsite_stream.write(
                    PerfUtils.perf_supersection_start_string(unified_id),
                    sdfg,
                    state_id,
                    node,
                )

            callsite_stream.write(
                PerfUtils.perf_section_start_string(
                    unified_id,
                    str(sp.simplify(perf_expected_data_movement_sympy)) +
                    (" * (sizeof(%s) + sizeof(%s))" % (
                        sdfg.arrays[output_memlet.data].dtype.ctype,
                        sdfg.arrays[input_memlet.data].dtype.ctype,
                    )),
                    input_size,
                ),
                sdfg,
                state_id,
                node,
            )
        #############################################################

        # Write OpenMP loop pragma if there are output dimensions
        if output_dims > 0:
            callsite_stream.write(loop_header, sdfg, state_id, node)

        # Generate outer loops
        output_subset = output_memlet.subset
        for axis in range(output_dims):
            callsite_stream.write(
                "for (int {var} = {begin}; {var} < {end}; {var} += {skip}) {{".
                format(
                    var="__o%d" % axis,
                    begin=output_subset[axis][0],
                    end=output_subset[axis][1] + 1,
                    skip=output_subset[axis][2],
                ),
                sdfg,
                state_id,
                node,
            )

            #############################################################
            # Instrumentation: Reduce (part 1)
            # This could prevent the compiler from parallelizing/vectorizing
            if perf_should_instrument:
                if (end_braces == 0
                        and not PerfSettings.perf_debug_profile_innermost) or (
                            end_braces == output_dims - 1
                            and PerfSettings.perf_debug_profile_innermost):

                    callsite_stream.write(
                        PerfUtils.perf_counter_start_measurement_string(
                            node, unified_id, "__o" + str(axis)),
                        sdfg,
                        state_id,
                        node,
                    )

            end_braces += 1

        #############################################################
        # Instrumentation: Reduce (part 2)
        if end_braces == 0 and perf_should_instrument:
            # The outer dimensions no longer exist. We should add instrumentation anyway.
            callsite_stream.write(
                PerfUtils.perf_counter_start_measurement_string(
                    node, unified_id, 0),
                sdfg,
                state_id,
                node,
            )
        #############################################################

        use_tmpout = False
        if len(axes) == input_dims:
            # Add OpenMP reduction clause if reducing all axes
            if (redtype != types.ReductionType.Custom
                    and node.schedule == types.ScheduleType.CPU_Multicore):
                loop_header += " reduction(%s: __tmpout)" % (
                    _REDUCTION_TYPE_TO_OPENMP[redtype])

            # Output initialization
            identity = ""
            if node.identity is not None:
                identity = " = %s" % sym2cpp(node.identity)
            callsite_stream.write(
                "{\n%s __tmpout%s;" % (output_type, identity), sdfg, state_id,
                node)
            callsite_stream.write(loop_header, sdfg, state_id, node)
            end_braces += 1
            use_tmpout = True

        # Generate inner loops (reducing)
        input_subset = input_memlet.subset
        for axis in axes:
            callsite_stream.write(
                "for (int {var} = {begin}; {var} < {end}; {var} += {skip}) {{".
                format(
                    var="__i%d" % axis,
                    begin=input_subset[axis][0],
                    end=input_subset[axis][1] + 1,
                    skip=input_subset[axis][2],
                ),
                sdfg,
                state_id,
                node,
            )
            end_braces += 1

        # Generate reduction code
        credtype = "dace::ReductionType::" + str(
            redtype)[str(redtype).find(".") + 1:]

        # Use index expressions
        outvar = ("__tmpout" if use_tmpout else cpp_array_expr(
            sdfg,
            output_memlet,
            offset=["__o%d" % i for i in range(output_dims)],
            relative_offset=False,
        ))
        invar = cpp_array_expr(
            sdfg, input_memlet, offset=axis_vars, relative_offset=False)

        if redtype != types.ReductionType.Custom:
            callsite_stream.write(
                "dace::wcr_fixed<%s, %s>::reduce_atomic(&%s, %s);" %
                (credtype, output_type, outvar, invar),
                sdfg,
                state_id,
                node,
            )  # cpp_array_expr(), cpp_array_expr()
        else:
            callsite_stream.write(
                'dace::wcr_custom<%s>::template reduce_atomic(%s, &%s, %s);' %
                (output_type, unparse_cr(sdfg, node.wcr), outvar, invar), sdfg,
                state_id, node)  #cpp_array_expr(), cpp_array_expr()

        #############################################################
        # Instrumentation: Post-Reduce (pre-braces)
        byte_moved_measurement = "__perf_store.addBytesMoved(%s);\n"

        # For reductions, we assume Read-Modify-Write for all operations
        # Every reduction statement costs sizeof(input) + sizeof(output).
        # This is wrong with some custom reductions or extending operations
        # (e.g., i32 * i32 => i64)
        # It also is wrong for write-avoiding min/max (min/max that only
        # overwrite the reduced variable when it needs to be changed)

        if perf_should_instrument:
            callsite_stream.write(
                byte_moved_measurement % ("(sizeof(%s) + sizeof(%s))" %
                                          (outvar, invar)),
                sdfg,
                state_id,
                node,
            )
        #############################################################

        # Generate closing braces
        for i in range(end_braces):
            # Store back tmpout into the true output
            if i == end_braces - 1 and use_tmpout:
                callsite_stream.write(
                    "%s = __tmpout;" % cpp_array_expr(sdfg, output_memlet),
                    sdfg,
                    state_id,
                    node,
                )
            #############################################################
            # Instrumentation: Post-Reduce (in-braces)
            if perf_should_instrument and (
                (i == end_braces - 1
                 and not PerfSettings.perf_debug_profile_innermost) or
                (i == len(axes)
                 and PerfSettings.perf_debug_profile_innermost)):
                callsite_stream.write(
                    PerfUtils.perf_counter_end_measurement_string(unified_id),
                    sdfg,
                    state_id,
                    node,
                )

            #############################################################

            callsite_stream.write("}", sdfg, state_id, node)

    def _generate_AccessNode(self, sdfg, dfg, state_id, node, function_stream,
                             callsite_stream):
        state_dfg = sdfg.nodes()[state_id]

        if node not in state_dfg.sink_nodes():
            # NOTE: sink nodes are synchronized at the end of a state
            presynchronize_streams(sdfg, state_dfg, state_id, node,
                                   callsite_stream)

        sdict = state_dfg.scope_dict()
        for edge in state_dfg.in_edges(node):
            predecessor, _, _, _, memlet = edge
            if memlet.data is None:
                continue  # If the edge has to be skipped

            # Determines if this path ends here or has a definite source (array) node
            memlet_path = state_dfg.memlet_path(edge)
            if memlet_path[-1].dst == node:
                src_node = memlet_path[0].src
                # Only generate code in case this is the innermost scope
                # (copies are generated at the inner scope, where both arrays exist)
                if (scope_contains_scope(sdict, src_node, node)
                        and sdict[src_node] != sdict[node]):
                    self._dispatcher.dispatch_copy(
                        src_node,
                        node,
                        edge,
                        sdfg,
                        dfg,
                        state_id,
                        function_stream,
                        callsite_stream,
                    )

        # Process outgoing memlets (array-to-array write should be emitted
        # from the first leading edge out of the array)
        self.process_out_memlets(
            sdfg,
            state_id,
            node,
            state_dfg,
            self._dispatcher,
            callsite_stream,
            False,
            function_stream,
        )


########################################################################
########################################################################
########################################################################
########################################################################
# Helper functions and classes


def _reshape_strides(subset, strides, original_strides, copy_shape):
    """ Helper function that reshapes a shape to the given strides. """
    # TODO(later): Address original strides in the computation of the
    #              result strides.
    original_copy_shape = subset.size()
    dims = len(copy_shape)

    reduced_tile_sizes = [
        ts for ts, s in zip(subset.tile_sizes, original_copy_shape) if s != 1
    ]

    reshaped_copy = copy_shape + [ts for ts in subset.tile_sizes if ts != 1]
    reshaped_copy[:len(copy_shape)] = [
        s / ts for s, ts in zip(copy_shape, reduced_tile_sizes)
    ]

    new_strides = [0] * len(reshaped_copy)
    elements_remaining = functools.reduce(sp.mul.Mul, copy_shape, 1)
    tiledim = 0
    for i in range(len(copy_shape)):
        new_strides[i] = elements_remaining / reshaped_copy[i]
        elements_remaining = new_strides[i]
        if reduced_tile_sizes[i] != 1:
            new_strides[dims + tiledim] = (
                elements_remaining / reshaped_copy[dims + tiledim])
            elements_remaining = new_strides[dims + tiledim]
            tiledim += 1

    return reshaped_copy, new_strides


def ndcopy_to_strided_copy(
        copy_shape,
        src_shape,
        src_strides,
        dst_shape,
        dst_strides,
        subset,
        src_subset,
        dst_subset,
):
    """ Detects situations where an N-dimensional copy can be degenerated into
        a (faster) 1D copy or 2D strided copy. Returns new copy
        dimensions and offsets to emulate the requested copy.

        @return: a 3-tuple: copy_shape, src_strides, dst_strides
    """
    dims = len(copy_shape)

    # Cannot degenerate tiled copies
    if any(ts != 1 for ts in subset.tile_sizes):
        return None

    # If the copy is contiguous, the difference between the first and last
    # pointers should be the shape of the copy
    first_src_index = src_subset.at([0] * src_subset.dims(), src_shape)
    first_dst_index = dst_subset.at([0] * dst_subset.dims(), dst_shape)
    last_src_index = src_subset.at([d - 1 for d in src_subset.size()],
                                   src_shape)
    last_dst_index = dst_subset.at([d - 1 for d in dst_subset.size()],
                                   dst_shape)
    copy_length = functools.reduce(lambda x, y: x * y, copy_shape)
    src_copylen = last_src_index - first_src_index + 1
    dst_copylen = last_dst_index - first_dst_index + 1
    if (tuple(copy_shape) == tuple(src_shape)
            and tuple(copy_shape) == tuple(dst_shape)) or (
                src_copylen == copy_length and dst_copylen == copy_length):
        # Emit 1D copy of the whole array
        copy_shape = [functools.reduce(lambda x, y: x * y, copy_shape)]
        return copy_shape, [1], [1]
    # 1D strided copy
    elif sum([0 if c == 1 else 1 for c in copy_shape]) == 1:
        # Find the copied dimension:
        # In copy shape
        copydim = next(i for i, c in enumerate(copy_shape) if c != 1)

        # In source strides
        if len(copy_shape) == len(src_shape):
            srcdim = copydim
        else:
            srcdim = next(i for i, c in enumerate(src_shape) if c != 1)

        # In destination strides
        if len(copy_shape) == len(dst_shape):
            dstdim = copydim
        else:
            dstdim = next(i for i, c in enumerate(dst_shape) if c != 1)

        # Return new copy
        return [copy_shape[copydim]], [src_strides[srcdim]], [
            dst_strides[dstdim]
        ]
    else:
        return None


def ndslice_cpp(slice, dims, rowmajor=True):
    result = StringIO()

    if len(slice) == 0:  # Scalar
        return "0"

    generated_index = False

    for i, d in enumerate(slice):
        if isinstance(d, tuple):
            raise SyntaxError(
                "CPU backend does not yet support ranges as inputs/outputs")

        # TODO(later): Use access order

        if str(d) == "0":
            continue

        if generated_index:
            result.write(" + ")
        generated_index = True

        result.write(sym2cpp(d))

        # If not last
        if i < len(slice) - 1:
            strdims = [str(dim) for dim in dims[i + 1:]]
            result.write(
<<<<<<< HEAD
                '*%s' % '*'.join(strdims))  # Multiply by leading dimensions
=======
                "*%s + " % "*".join(strdims))  # Multiply by leading dimensions
>>>>>>> 963c2843

    return result.getvalue()


def cpp_offset_expr(d: data.Data,
                    subset_in: subsets.Subset,
                    offset=None,
                    packed_veclen=1):
    """ Creates a C++ expression that can be added to a pointer in order
        to offset it to the beginning of the given subset and offset.
        @param d: The data structure to use for sizes/strides.
        @param subset: The subset to offset by.
        @param offset: An additional list of offsets or a Subset object
        @param packed_veclen: If packed types are targeted, specifies the
                              vector length that the final offset should be 
                              divided by.
        @return: A string in C++ syntax with the correct offset
    """
    subset = copy.deepcopy(subset_in)

    # Offset according to parameters
    if offset is not None:
        if isinstance(offset, subsets.Subset):
            subset.offset(offset, False)
        else:
            subset.offset(subsets.Indices(offset), False)

    # Then, offset according to array
    subset.offset(subsets.Indices(d.offset), False)

    # Obtain start range from offsetted subset
    slice = [0] * len(d.strides)  # subset.min_element()

    index = subset.at(slice, d.strides)
    if packed_veclen > 1:
        index /= packed_veclen

    return sym2cpp(index)


def cpp_array_expr(sdfg,
                   memlet,
                   with_brackets=True,
                   offset=None,
                   relative_offset=True,
                   packed_veclen=1):
    """ Converts an Indices/Range object to a C++ array access string. """
    s = memlet.subset if relative_offset else subsets.Indices(offset)
    o = offset if relative_offset else None
    offset_cppstr = cpp_offset_expr(sdfg.arrays[memlet.data], s, o,
                                    packed_veclen)

    if with_brackets:
        return "%s[%s]" % (memlet.data, offset_cppstr)
    else:
        return offset_cppstr


def write_and_resolve_expr(sdfg, memlet, nc, outname, inname, indices=None):
    """ Helper function that emits a write_and_resolve call from a memlet. """

    redtype = operations.detect_reduction_type(memlet.wcr)

    nc = "_nc" if nc else ""
    indstr = (", " + indices) if indices is not None else ""

    reduction_tmpl = ""
    custom_reduction = ""

    # Special call for detected reduction types
    if redtype != types.ReductionType.Custom:
        credtype = "dace::ReductionType::" + str(
            redtype)[str(redtype).find(".") + 1:]
        reduction_tmpl = "<%s>" % credtype
    else:
        custom_reduction = ', %s' % unparse_cr(sdfg, memlet.wcr)

    return "{oname}.write_and_resolve{nc}{tmpl}({iname}{wcr}{ind});".format(
        oname=outname,
        nc=nc,
        tmpl=reduction_tmpl,
        iname=inname,
        wcr=custom_reduction,
        ind=indstr,
    )


def is_write_conflicted(dfg, edge, datanode=None):
    """ Detects whether a write-conflict-resolving edge can be emitted without
        using atomics or critical sections. """

    if edge.data.wcr_conflict is not None and not edge.data.wcr_conflict:
        return False

    if edge is None:
        start_node = None
        memlet = None
    else:
        start_node = edge.dst
        memlet = edge.data

    # If it's an entire SDFG, it's probably write-conflicted
    if isinstance(dfg, SDFG):
        if datanode is None:
            return True
        in_edges = find_incoming_edges(datanode, dfg)
        if len(in_edges) != 1:
            return True
        if (isinstance(in_edges[0].src, nodes.ExitNode) and
                in_edges[0].src.map.schedule == types.ScheduleType.Sequential):
            return False
        return True

    # Traverse memlet path to determine conflicts.
    # If no conflicts will occur, write without atomics
    # (e.g., if the array has been defined in a non-parallel schedule context)
    # TODO: This is not perfect (need to take indices into consideration)
    path = dfg.memlet_path(edge)
    for e in path:
        if (isinstance(e.dst, nodes.ExitNode)
                and e.dst.map.schedule != types.ScheduleType.Sequential):
            return True
        # Should never happen (no such thing as write-conflicting reads)
        if (isinstance(e.src, nodes.EntryNode)
                and e.src.map.schedule != types.ScheduleType.Sequential):
            return True

    return False


class LambdaToFunction(ast.NodeTransformer):
    def visit_Lambda(self, node: ast.Lambda):
        newbody = [ast.Return(value=node.body)]
        newnode = ast.FunctionDef(
            name="_anonymous", args=node.args, body=newbody, decorator_list=[])
        newnode = ast.copy_location(newnode, node)
        return ast.fix_missing_locations(newnode)


def unparse_cr_split(sdfg, wcr_ast):
    """ Parses various types of WCR functions, returning a 2-tuple of body (in
        C++), and a list of arguments. """
    if isinstance(wcr_ast, ast.Lambda):
        # Convert the lambda expression into a function that we can parse
        funcdef = LambdaToFunction().visit(wcr_ast)
        return unparse_cr_split(sdfg, funcdef)
    elif isinstance(wcr_ast, ast.FunctionDef):
        # Process data structure initializers
        sinit = StructInitializer(sdfg)
        body = [sinit.visit(stmt) for stmt in wcr_ast.body]

        # Construct a C++ lambda function out of a function
        args = [n.arg for n in wcr_ast.args.args]
        return cppunparse.cppunparse(body, expr_semicolon=False), args
    elif isinstance(wcr_ast, ast.Module):
        return unparse_cr_split(sdfg, wcr_ast.body[0].value)
    elif isinstance(wcr_ast, str):
        return unparse_cr_split(sdfg, LambdaProperty.from_string(wcr_ast))
    else:
        raise NotImplementedError("INVALID TYPE OF WCR: " +
                                  type(wcr_ast).__name__)


def unparse_cr(sdfg, wcr_ast):
    """ Outputs a C++ version of a conflict resolution lambda. """
    body_cpp, args = unparse_cr_split(sdfg, wcr_ast)

    # Construct a C++ lambda function out of a function
    return '[] (%s) { %s }' % (', '.join('const auto& %s' % a
                                         for a in args), body_cpp)


def unparse_tasklet(sdfg, state_id, dfg, node, function_stream,
                    callsite_stream, locals, ldepth):

    if node.label is None or node.label == "":
        return ""

    state_dfg = sdfg.nodes()[state_id]
    unified_id = PerfUtils.unified_id(dfg.node_id(node), state_id)

    # Not [], "" or None
    if not node.code:
        return ""

    # Not [], "" or None
    if node.code_global:
        if node.language is not types.Language.CPP:
            raise ValueError(
                "Global code only supported for C++ tasklets: got {}".format(
                    node.language))
        function_stream.write(
            type(node).__properties__["code_global"].to_string(
                node.code_global),
            sdfg,
            state_id,
            node,
        )
        function_stream.write("\n", sdfg, state_id, node)

    # If raw C++ code, return the code directly
    if node.language != types.Language.Python:
        # If this code runs on the host and is associated with a CUDA stream,
        # set the stream to a local variable.
        max_streams = int(
            Config.get("compiler", "cuda", "max_concurrent_streams"))
        if (max_streams >= 0 and not is_devicelevel(sdfg, state_dfg, node)
                and hasattr(node, "_cuda_stream")):
            callsite_stream.write(
                'int __dace_current_stream_id = %d;\ncudaStream_t __dace_current_stream = dace::cuda::__streams[__dace_current_stream_id];'
                % node._cuda_stream,
                sdfg,
                state_id,
                node,
            )

        if node.language != types.Language.CPP:
            raise ValueError(
                "Only Python or C++ code supported in CPU codegen, got: {}".
                format(node.language))
        callsite_stream.write(
            type(node).__properties__["code"].to_string(node.code), sdfg,
            state_id, node)

        if hasattr(node, "_cuda_stream") and not is_devicelevel(
                sdfg, state_dfg, node):
            synchronize_streams(sdfg, state_dfg, state_id, node, node,
                                callsite_stream)
        return

    body = node.code

    # Map local names to memlets (for WCR detection)
    memlets = {}
    for edge in state_dfg.all_edges(node):
        u, uconn, v, vconn, memlet = edge
        if u == node:
            memlet_nc = not is_write_conflicted(dfg, edge)
            memlet_wcr = memlet.wcr

            memlets[uconn] = (memlet, memlet_nc, memlet_wcr)
        elif v == node:
            memlets[vconn] = (memlet, False, None)

    #############################################################
    # Instrumentation: Pre-Tasklet
    if PerfSettings.perf_tasklets and PerfSettings.perf_enable_instrumentation(
    ):
        callsite_stream.write(
            "dace_perf::%s __perf_%s;\n" %
            (PerfUtils.perf_counter_string(node), node.label),
            sdfg,
            state_id,
            node,
        )
        callsite_stream.write(
            "auto& __perf_vs_%s = __perf_store.getNewValueSet(__perf_%s, %d, PAPI_thread_id(), 0);\n"
            % (node.label, node.label, unified_id),
            sdfg,
            state_id,
            node,
        )

        callsite_stream.write("__perf_%s.enterCritical();\n" % node.label,
                              sdfg, state_id, node)

    #############################################################

    callsite_stream.write("// Tasklet code (%s)\n" % node.label, sdfg,
                          state_id, node)
    for stmt in body:
        rk = StructInitializer(sdfg).visit(stmt)
        if isinstance(stmt, ast.Expr):
            rk = DaCeKeywordRemover(sdfg, memlets,
                                    sdfg.constants).visit_TopLevelExpr(stmt)
        else:
            rk = DaCeKeywordRemover(sdfg, memlets, sdfg.constants).visit(stmt)

        if rk is not None:
            # Unparse to C++ and add 'auto' declarations if locals not declared
            result = StringIO()
            cppunparse.CPPUnparser(rk, ldepth + 1, locals, result)
            callsite_stream.write(result.getvalue(), sdfg, state_id, node)

    #############################################################
    # Instrumentation: Post-Tasklet
    if PerfSettings.perf_tasklets and PerfSettings.perf_enable_instrumentation(
    ):
        callsite_stream.write(
            "__perf_%s.leaveCritical(__perf_vs_%s);" % (node.label,
                                                        node.label),
            sdfg,
            state_id,
            node,
        )
    #############################################################


def find_incoming_edges(node, dfg):
    # If it's an entire SDFG, look in each state
    if isinstance(dfg, SDFG):
        result = []
        for state in dfg.nodes():
            result.extend(list(state.in_edges(node)))
        return result
    else:  # If it's one state
        return list(dfg.in_edges(node))


def find_outgoing_edges(node, dfg):
    # If it's an entire SDFG, look in each state
    if isinstance(dfg, SDFG):
        result = []
        for state in dfg.nodes():
            result.extend(list(state.out_edges(node)))
        return result
    else:  # If it's one state
        return list(dfg.out_edges(node))


def sym2cpp(s):
    """ Converts an array of symbolic variables (or one) to C++ strings. """
    if not isinstance(s, list):
        return cppunparse.pyexpr2cpp(symbolic.symstr(s))
    return [cppunparse.pyexpr2cpp(symbolic.symstr(d)) for d in s]


class DaCeKeywordRemover(ExtNodeTransformer):
    """ Removes memlets and other DaCe keywords from a Python AST, and 
        converts array accesses to C++ methods that can be generated.
        
        Used for unparsing Python tasklets into C++ that uses the DaCe 
        runtime.
        
        @note: Assumes that the DaCe syntax is correct (as verified by the
               Python frontend).
    """

    def __init__(self, sdfg, memlets, constants):
        self.sdfg = sdfg
        self.memlets = memlets
        self.constants = constants

    def visit_TopLevelExpr(self, node):
        # This is a DaCe shift, omit it
        if isinstance(node.value, ast.BinOp):
            if isinstance(node.value.op, ast.LShift) or isinstance(
                    node.value.op, ast.RShift):
                return None
        return self.generic_visit(node)

    def visit_AugAssign(self, node):
        if not isinstance(node.target, ast.Subscript):
            return self.generic_visit(node)

        target = rname(node.target)
        if target not in self.memlets:
            return self.generic_visit(node)

        raise SyntaxError("Augmented assignments (e.g. +=) not allowed on " +
                          "array memlets")

    def visit_Assign(self, node):
        target = rname(node.targets[0])
        if target not in self.memlets:
            return self.generic_visit(node)

        memlet, nc, wcr = self.memlets[target]
        value = self.visit(node.value)

        if not isinstance(node.targets[0], ast.Subscript):
            # Dynamic accesses -> every access counts
            try:
                if memlet is not None and memlet.num_accesses < 0:
                    if wcr is not None:
                        newnode = ast.Name(
                            id=write_and_resolve_expr(
                                self.sdfg, memlet, nc, '__' + target,
                                cppunparse.cppunparse(
                                    value, expr_semicolon=False)))
                    else:
                        newnode = ast.Name(id="__%s.write(%s);" % (
                            target,
                            cppunparse.cppunparse(value, expr_semicolon=False),
                        ))

                    return ast.copy_location(newnode, node)
            except TypeError:  # cannot determine truth value of Relational
                pass

            return self.generic_visit(node)

        slice = self.visit(node.targets[0].slice)
        if not isinstance(slice, ast.Index):
            raise NotImplementedError("Range subscripting not implemented")

        if isinstance(slice.value, ast.Tuple):
            subscript = unparse(slice)[1:-1]
        else:
            subscript = unparse(slice)

        if wcr is not None:
            newnode = ast.Name(
                id=write_and_resolve_expr(
                    self.sdfg,
                    memlet,
                    nc,
                    "__" + target,
                    cppunparse.cppunparse(value, expr_semicolon=False),
                    indices=subscript,
                ))
        else:
            newnode = ast.Name(id="__%s.write(%s, %s);" % (
                target,
                cppunparse.cppunparse(value, expr_semicolon=False),
                subscript,
            ))

        return ast.copy_location(newnode, node)

    def visit_Subscript(self, node):
        target = rname(node)
        if target not in self.memlets and target not in self.constants:
            return self.generic_visit(node)

        slice = self.visit(node.slice)
        if not isinstance(slice, ast.Index):
            raise NotImplementedError("Range subscripting not implemented")

        if isinstance(slice.value, ast.Tuple):
            subscript = unparse(slice)[1:-1]
        else:
            subscript = unparse(slice)

        if target in self.constants:
            slice_str = ndslice_cpp(
                subscript.split(", "), self.constants[target].shape)
            newnode = ast.parse("%s[%s]" % (target, slice_str)).body[0].value
        else:
            newnode = ast.parse("__%s(%s)" % (target, subscript)).body[0].value
        return ast.copy_location(newnode, node)

    def visit_Expr(self, node):
        # Check for DaCe function calls
        if isinstance(node.value, ast.Call):
            # Some calls should not be parsed
            if rname(node.value.func) == "define_local":
                return None
            elif rname(node.value.func) == "define_local_scalar":
                return None
            elif rname(node.value.func) == "define_stream":
                return None
            elif rname(node.value.func) == "define_streamarray":
                return None

        return self.generic_visit(node)

    def visit_FunctionDef(self, node):
        # Do not parse internal functions
        return None

    # Replace default modules (e.g., math) with dace::math::
    def visit_Attribute(self, node):
        attrname = rname(node)
        module_name = attrname[:attrname.rfind(".")]
        func_name = attrname[attrname.rfind(".") + 1:]
        if module_name in types._ALLOWED_MODULES:
            cppmodname = types._ALLOWED_MODULES[module_name]
            return ast.copy_location(
                ast.Name(id=(cppmodname + func_name), ctx=ast.Load), node)
        return self.generic_visit(node)


class StructInitializer(ExtNodeTransformer):
    """ Replace struct creation calls with compound literal struct
        initializers in tasklets. """

    def __init__(self, sdfg: SDFG):
        self._structs = {}
        if sdfg is None:
            return

        # Find all struct types in SDFG
        for array in sdfg.arrays.values():
            if array is None or not hasattr(array, "dtype"):
                continue
            if isinstance(array.dtype, dace.types.struct):
                self._structs[array.dtype.name] = array.dtype

    def visit_Call(self, node):
        if isinstance(node.func,
                      ast.Name) and (node.func.id.startswith('__DAPPSTRUCT_')
                                     or node.func.id in self._structs):
            fields = ', '.join([
                '.%s = %s' % (rname(arg.arg), unparse(arg.value))
                for arg in sorted(node.keywords, key=lambda x: x.arg)
            ])

            tname = node.func.id
            if node.func.id.startswith('__DAPPSTRUCT_'):
                tname = node.func.id[len('__DAPPSTRUCT_'):]

            return ast.copy_location(
                ast.Name(id="(%s) { %s }" % (tname, fields), ctx=ast.Load),
                node)

        return self.generic_visit(node)


def unique(seq):
    seen = set()
    return [x for x in seq if not (x in seen or seen.add(x))]


# TODO: This should be in the CUDA code generator. Add appropriate conditions to node dispatch predicate
def presynchronize_streams(sdfg, dfg, state_id, node, callsite_stream):
    state_dfg = sdfg.nodes()[state_id]
    if hasattr(node, "_cuda_stream") or is_devicelevel(sdfg, state_dfg, node):
        return
    for e in state_dfg.in_edges(node):
        if hasattr(e.src, "_cuda_stream"):
            cudastream = "dace::cuda::__streams[%d]" % e.src._cuda_stream
            callsite_stream.write(
                "cudaStreamSynchronize(%s);" % cudastream,
                sdfg,
                state_id,
                [e.src, e.dst],
            )


# TODO: This should be in the CUDA code generator. Add appropriate conditions to node dispatch predicate
def synchronize_streams(sdfg, dfg, state_id, node, scope_exit,
                        callsite_stream):
    # Post-kernel stream synchronization (with host or other streams)
    max_streams = int(Config.get("compiler", "cuda", "max_concurrent_streams"))
    if max_streams >= 0:
        cudastream = "dace::cuda::__streams[%d]" % node._cuda_stream
        for edge in dfg.out_edges(scope_exit):
            # Synchronize end of kernel with output data (multiple kernels
            # lead to same data node)
            if (isinstance(edge.dst, nodes.AccessNode)
                    and edge.dst._cuda_stream != node._cuda_stream):
                callsite_stream.write(
                    """cudaEventRecord(dace::cuda::__events[{ev}], {src_stream});
cudaStreamWaitEvent(dace::cuda::__streams[{dst_stream}], dace::cuda::__events[{ev}], 0);"""
                    .format(
                        ev=edge._cuda_event
                        if hasattr(edge, "_cuda_event") else 0,
                        src_stream=cudastream,
                        dst_stream=edge.dst._cuda_stream,
                    ),
                    sdfg,
                    state_id,
                    [edge.src, edge.dst],
                )
                continue

            # We need the streams leading out of the output data
            for e in dfg.out_edges(edge.dst):
                if isinstance(e.dst, nodes.AccessNode):
                    continue
                # If no stream at destination: synchronize stream with host.
                if not hasattr(e.dst, "_cuda_stream"):
                    pass
                    # Done at destination

                # If different stream at destination: record event and wait
                # for it in target stream.
                elif e.dst._cuda_stream != node._cuda_stream:
                    callsite_stream.write(
                        """cudaEventRecord(dace::cuda::__events[{ev}], {src_stream});
    cudaStreamWaitEvent(dace::cuda::__streams[{dst_stream}], dace::cuda::__events[{ev}], 0);"""
                        .format(
                            ev=e._cuda_event
                            if hasattr(e, "_cuda_event") else 0,
                            src_stream=cudastream,
                            dst_stream=e.dst._cuda_stream,
                        ),
                        sdfg,
                        state_id,
                        [e.src, e.dst],
                    )
                # Otherwise, no synchronization necessary<|MERGE_RESOLUTION|>--- conflicted
+++ resolved
@@ -2468,11 +2468,8 @@
         if i < len(slice) - 1:
             strdims = [str(dim) for dim in dims[i + 1:]]
             result.write(
-<<<<<<< HEAD
-                '*%s' % '*'.join(strdims))  # Multiply by leading dimensions
-=======
                 "*%s + " % "*".join(strdims))  # Multiply by leading dimensions
->>>>>>> 963c2843
+
 
     return result.getvalue()
 
