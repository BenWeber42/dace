# Copyright 2019-2021 ETH Zurich and the DaCe authors. All rights reserved.
""" Tests different allocation lifetimes. """
import pytest

import dace
from dace.codegen.targets import framecode
from dace.sdfg import infer_types
import numpy as np

N = dace.symbol('N')


<<<<<<< HEAD
def _test_determine_alloc(lifetime: dace.AllocationLifetime,
                          unused: bool = False) -> dace.SDFG:
    """ Creates an SDFG playground for determining allocation. """
    sdfg = dace.SDFG('lifetimetest')
    sdfg.add_array('A', [N], dace.float64)
    sdfg.add_array('B', [N], dace.float64)
    sdfg.add_transient('unused', [N], dace.float64, lifetime=lifetime)
    state = sdfg.add_state()
    me, mx = state.add_map('m', dict(i='0:N'))

    #########################################################################
    nsdfg = dace.SDFG('nested')
    nsdfg.add_array('A', [N], dace.float64)
    nsdfg.add_array('B', [N], dace.float64)
    nsdfg.add_transient('tmp', [N],
                        dace.float64,
                        dace.StorageType.GPU_Global,
                        lifetime=lifetime)
    nsdfg.add_transient('tmp2', [1],
                        dace.float64,
                        dace.StorageType.Register,
                        lifetime=lifetime)
    nstate = nsdfg.add_state()
    ime, imx = nstate.add_map('m2',
                              dict(i='0:20'),
                              schedule=dace.ScheduleType.GPU_Device)
    t1 = nstate.add_access('tmp')
    t2 = nstate.add_access('tmp2')
    nstate.add_nedge(t1, t2, dace.Memlet('tmp[0]'))
    nstate.add_memlet_path(nstate.add_read('A'),
                           ime,
                           t1,
                           memlet=dace.Memlet('A[i]'))
    nstate.add_memlet_path(t2,
                           imx,
                           nstate.add_write('B'),
                           memlet=dace.Memlet('B[0]', wcr='lambda a,b: a+b'))
    #########################################################################
    nsdfg_node = state.add_nested_sdfg(nsdfg, None, {'A'}, {'B'})
    state.add_memlet_path(state.add_read('A'),
                          me,
                          nsdfg_node,
                          dst_conn='A',
                          memlet=dace.Memlet('A[0:N]'))
    state.add_memlet_path(nsdfg_node,
                          mx,
                          state.add_write('B'),
                          src_conn='B',
                          memlet=dace.Memlet('B[0:N]'))

    # Set default storage/schedule types in SDFG
    infer_types.set_default_schedule_and_storage_types(sdfg, None)

    return sdfg, (sdfg, state, me, nsdfg, nstate, ime)


def _check_alloc(id, name, codegen, scope):
    for sdfg_id, _, node in codegen.to_allocate[scope]:
        if id == sdfg_id and name == node.data:
            return True
    return False


def test_determine_alloc_scope():
    sdfg, scopes = _test_determine_alloc(dace.AllocationLifetime.Scope)
    codegen = framecode.DaCeCodeGenerator()
    codegen.determine_allocation_lifetime(sdfg)

    # tmp cannot be allocated within the inner scope because it is GPU_Global
    assert _check_alloc(1, 'tmp', codegen, scopes[-2])
    assert _check_alloc(1, 'tmp2', codegen, scopes[-1])


def test_determine_alloc_state():
    sdfg, scopes = _test_determine_alloc(dace.AllocationLifetime.State,
                                         unused=True)
    codegen = framecode.DaCeCodeGenerator()
    codegen.determine_allocation_lifetime(sdfg)

    # Ensure that unused transients are not allocated
    assert not any('__0_unused' in field for field in codegen.statestruct)

    assert _check_alloc(1, 'tmp', codegen, scopes[-2])
    assert _check_alloc(1, 'tmp2', codegen, scopes[-2])


def test_determine_alloc_sdfg():
    sdfg, scopes = _test_determine_alloc(dace.AllocationLifetime.SDFG)
    codegen = framecode.DaCeCodeGenerator()
    codegen.determine_allocation_lifetime(sdfg)

    assert _check_alloc(1, 'tmp', codegen, scopes[-3])
    assert _check_alloc(1, 'tmp2', codegen, scopes[-3])


def test_determine_alloc_global():
    sdfg, scopes = _test_determine_alloc(dace.AllocationLifetime.Global)
    codegen = framecode.DaCeCodeGenerator()
    codegen.determine_allocation_lifetime(sdfg)
    assert any('__1_tmp' in field for field in codegen.statestruct)
    assert any('__1_tmp2' in field for field in codegen.statestruct)
    assert _check_alloc(1, 'tmp', codegen, sdfg)
    assert _check_alloc(1, 'tmp2', codegen, sdfg)
=======
@pytest.mark.gpu
def test_persistent_gpu_copy_regression():

    sdfg = dace.SDFG('copynd')
    state = sdfg.add_state()

    nsdfg = dace.SDFG('copynd_nsdfg')
    nstate = nsdfg.add_state()

    sdfg.add_array("input", [2, 2], dace.float64)
    sdfg.add_array("input_gpu", [2, 2],
                   dace.float64,
                   transient=True,
                   storage=dace.StorageType.GPU_Global,
                   lifetime=dace.AllocationLifetime.Persistent)
    sdfg.add_array("__return", [2, 2], dace.float64)

    nsdfg.add_array("ninput", [2, 2],
                    dace.float64,
                    storage=dace.StorageType.GPU_Global,
                    lifetime=dace.AllocationLifetime.Persistent)
    nsdfg.add_array("transient_heap", [2, 2],
                    dace.float64,
                    transient=True,
                    storage=dace.StorageType.CPU_Heap,
                    lifetime=dace.AllocationLifetime.Persistent)
    nsdfg.add_array("noutput", [2, 2],
                    dace.float64,
                    storage=dace.dtypes.StorageType.CPU_Heap,
                    lifetime=dace.AllocationLifetime.Persistent)

    a_trans = nstate.add_access("transient_heap")
    nstate.add_edge(nstate.add_read("ninput"), None, a_trans, None,
                    nsdfg.make_array_memlet("transient_heap"))
    nstate.add_edge(a_trans, None, nstate.add_write("noutput"), None,
                    nsdfg.make_array_memlet("transient_heap"))

    a_gpu = state.add_read("input_gpu")
    nsdfg_node = state.add_nested_sdfg(nsdfg, None, {"ninput"}, {"noutput"})
    wR = state.add_write("__return")

    state.add_edge(state.add_read("input"), None, a_gpu, None,
                   sdfg.make_array_memlet("input"))
    state.add_edge(a_gpu, None, nsdfg_node, "ninput",
                   sdfg.make_array_memlet("input_gpu"))
    state.add_edge(nsdfg_node, "noutput", wR, None,
                   sdfg.make_array_memlet("__return"))
    result = sdfg(input=np.ones((2, 2), dtype=np.float64))
    assert np.all(result == np.ones((2, 2)))


@pytest.mark.gpu
def test_persistent_gpu_transpose_regression():
    @dace.program
    def test_persistent_transpose(A: dace.float64[5, 3]):
        return np.transpose(A)

    sdfg = test_persistent_transpose.to_sdfg()

    sdfg.expand_library_nodes()
    sdfg.apply_strict_transformations()
    sdfg.apply_gpu_transformations()

    for _, _, arr in sdfg.arrays_recursive():
        if arr.transient and arr.storage == dace.StorageType.GPU_Global:
            arr.lifetime = dace.AllocationLifetime.Persistent
    A = np.random.rand(5, 3)
    result = sdfg(A=A)
    assert np.allclose(np.transpose(A), result)
>>>>>>> 83291b87


def test_alloc_persistent_register():
    """ Tries to allocate persistent register array. Should fail. """
    @dace.program
    def lifetimetest(input: dace.float64[N]):
        tmp = dace.ndarray([1], input.dtype)
        return tmp + 1

    sdfg: dace.SDFG = lifetimetest.to_sdfg()
    sdfg.arrays['tmp'].storage = dace.StorageType.Register
    sdfg.arrays['tmp'].lifetime = dace.AllocationLifetime.Persistent

    try:
        sdfg.validate()
        raise AssertionError('SDFG should not be valid')
    except dace.sdfg.InvalidSDFGError:
        print('Exception caught, test passed')


def test_alloc_persistent():
    @dace.program
    def persistentmem(output: dace.int32[1]):
        tmp = dace.ndarray([1],
                           output.dtype,
                           lifetime=dace.AllocationLifetime.Persistent)
        if output[0] == 1.0:
            tmp[0] = 0
        else:
            tmp[0] += 3
            output[0] = tmp[0]

    # Repeatedly invoke program. Since memory is persistent, output is expected
    # to increase with each call
    csdfg = persistentmem.compile()
    value = np.ones([1], dtype=np.int32)
    csdfg(output=value)
    assert value[0] == 1
    value[0] = 2
    csdfg(output=value)
    assert value[0] == 3
    csdfg(output=value)
    assert value[0] == 6

    del csdfg


def test_alloc_persistent_threadlocal():
    @dace.program
    def persistentmem(output: dace.int32[2]):
        tmp = dace.ndarray([2],
                           output.dtype,
                           storage=dace.StorageType.CPU_ThreadLocal,
                           lifetime=dace.AllocationLifetime.Persistent)
        if output[0] == 1.0:
            for i in dace.map[0:2]:
                tmp[i] = i
        else:
            for i in dace.map[0:2]:
                tmp[i] += 3
                output[i] = tmp[i]

    # Repeatedly invoke program. Since memory is persistent, output is expected
    # to increase with each call
    csdfg = persistentmem.compile()
    value = np.ones([2], dtype=np.int32)
    csdfg(output=value)
    assert value[0] == 1
    assert value[1] == 1
    value[0] = 4
    value[1] = 2
    csdfg(output=value)
    assert value[0] == 3
    assert value[1] == 4
    csdfg(output=value)
    assert value[0] == 6
    assert value[1] == 7

    del csdfg


if __name__ == '__main__':
<<<<<<< HEAD
    test_determine_alloc_scope()
    test_determine_alloc_state()
    test_determine_alloc_sdfg()
    test_determine_alloc_global()
    test_alloc_persistent_register()

=======
    test_persistent_gpu_copy_regression()
    test_persistent_gpu_transpose_regression()
    test_alloc_persistent_register()
    test_alloc_persistent()
    test_alloc_persistent_threadlocal()

>>>>>>> 83291b87
<|MERGE_RESOLUTION|>--- conflicted
+++ resolved
@@ -1,284 +1,204 @@
-# Copyright 2019-2021 ETH Zurich and the DaCe authors. All rights reserved.
-""" Tests different allocation lifetimes. """
-import pytest
-
-import dace
-from dace.codegen.targets import framecode
-from dace.sdfg import infer_types
-import numpy as np
-
-N = dace.symbol('N')
-
-
-<<<<<<< HEAD
-def _test_determine_alloc(lifetime: dace.AllocationLifetime,
-                          unused: bool = False) -> dace.SDFG:
-    """ Creates an SDFG playground for determining allocation. """
-    sdfg = dace.SDFG('lifetimetest')
-    sdfg.add_array('A', [N], dace.float64)
-    sdfg.add_array('B', [N], dace.float64)
-    sdfg.add_transient('unused', [N], dace.float64, lifetime=lifetime)
-    state = sdfg.add_state()
-    me, mx = state.add_map('m', dict(i='0:N'))
-
-    #########################################################################
-    nsdfg = dace.SDFG('nested')
-    nsdfg.add_array('A', [N], dace.float64)
-    nsdfg.add_array('B', [N], dace.float64)
-    nsdfg.add_transient('tmp', [N],
-                        dace.float64,
-                        dace.StorageType.GPU_Global,
-                        lifetime=lifetime)
-    nsdfg.add_transient('tmp2', [1],
-                        dace.float64,
-                        dace.StorageType.Register,
-                        lifetime=lifetime)
-    nstate = nsdfg.add_state()
-    ime, imx = nstate.add_map('m2',
-                              dict(i='0:20'),
-                              schedule=dace.ScheduleType.GPU_Device)
-    t1 = nstate.add_access('tmp')
-    t2 = nstate.add_access('tmp2')
-    nstate.add_nedge(t1, t2, dace.Memlet('tmp[0]'))
-    nstate.add_memlet_path(nstate.add_read('A'),
-                           ime,
-                           t1,
-                           memlet=dace.Memlet('A[i]'))
-    nstate.add_memlet_path(t2,
-                           imx,
-                           nstate.add_write('B'),
-                           memlet=dace.Memlet('B[0]', wcr='lambda a,b: a+b'))
-    #########################################################################
-    nsdfg_node = state.add_nested_sdfg(nsdfg, None, {'A'}, {'B'})
-    state.add_memlet_path(state.add_read('A'),
-                          me,
-                          nsdfg_node,
-                          dst_conn='A',
-                          memlet=dace.Memlet('A[0:N]'))
-    state.add_memlet_path(nsdfg_node,
-                          mx,
-                          state.add_write('B'),
-                          src_conn='B',
-                          memlet=dace.Memlet('B[0:N]'))
-
-    # Set default storage/schedule types in SDFG
-    infer_types.set_default_schedule_and_storage_types(sdfg, None)
-
-    return sdfg, (sdfg, state, me, nsdfg, nstate, ime)
-
-
-def _check_alloc(id, name, codegen, scope):
-    for sdfg_id, _, node in codegen.to_allocate[scope]:
-        if id == sdfg_id and name == node.data:
-            return True
-    return False
-
-
-def test_determine_alloc_scope():
-    sdfg, scopes = _test_determine_alloc(dace.AllocationLifetime.Scope)
-    codegen = framecode.DaCeCodeGenerator()
-    codegen.determine_allocation_lifetime(sdfg)
-
-    # tmp cannot be allocated within the inner scope because it is GPU_Global
-    assert _check_alloc(1, 'tmp', codegen, scopes[-2])
-    assert _check_alloc(1, 'tmp2', codegen, scopes[-1])
-
-
-def test_determine_alloc_state():
-    sdfg, scopes = _test_determine_alloc(dace.AllocationLifetime.State,
-                                         unused=True)
-    codegen = framecode.DaCeCodeGenerator()
-    codegen.determine_allocation_lifetime(sdfg)
-
-    # Ensure that unused transients are not allocated
-    assert not any('__0_unused' in field for field in codegen.statestruct)
-
-    assert _check_alloc(1, 'tmp', codegen, scopes[-2])
-    assert _check_alloc(1, 'tmp2', codegen, scopes[-2])
-
-
-def test_determine_alloc_sdfg():
-    sdfg, scopes = _test_determine_alloc(dace.AllocationLifetime.SDFG)
-    codegen = framecode.DaCeCodeGenerator()
-    codegen.determine_allocation_lifetime(sdfg)
-
-    assert _check_alloc(1, 'tmp', codegen, scopes[-3])
-    assert _check_alloc(1, 'tmp2', codegen, scopes[-3])
-
-
-def test_determine_alloc_global():
-    sdfg, scopes = _test_determine_alloc(dace.AllocationLifetime.Global)
-    codegen = framecode.DaCeCodeGenerator()
-    codegen.determine_allocation_lifetime(sdfg)
-    assert any('__1_tmp' in field for field in codegen.statestruct)
-    assert any('__1_tmp2' in field for field in codegen.statestruct)
-    assert _check_alloc(1, 'tmp', codegen, sdfg)
-    assert _check_alloc(1, 'tmp2', codegen, sdfg)
-=======
-@pytest.mark.gpu
-def test_persistent_gpu_copy_regression():
-
-    sdfg = dace.SDFG('copynd')
-    state = sdfg.add_state()
-
-    nsdfg = dace.SDFG('copynd_nsdfg')
-    nstate = nsdfg.add_state()
-
-    sdfg.add_array("input", [2, 2], dace.float64)
-    sdfg.add_array("input_gpu", [2, 2],
-                   dace.float64,
-                   transient=True,
-                   storage=dace.StorageType.GPU_Global,
-                   lifetime=dace.AllocationLifetime.Persistent)
-    sdfg.add_array("__return", [2, 2], dace.float64)
-
-    nsdfg.add_array("ninput", [2, 2],
-                    dace.float64,
-                    storage=dace.StorageType.GPU_Global,
-                    lifetime=dace.AllocationLifetime.Persistent)
-    nsdfg.add_array("transient_heap", [2, 2],
-                    dace.float64,
-                    transient=True,
-                    storage=dace.StorageType.CPU_Heap,
-                    lifetime=dace.AllocationLifetime.Persistent)
-    nsdfg.add_array("noutput", [2, 2],
-                    dace.float64,
-                    storage=dace.dtypes.StorageType.CPU_Heap,
-                    lifetime=dace.AllocationLifetime.Persistent)
-
-    a_trans = nstate.add_access("transient_heap")
-    nstate.add_edge(nstate.add_read("ninput"), None, a_trans, None,
-                    nsdfg.make_array_memlet("transient_heap"))
-    nstate.add_edge(a_trans, None, nstate.add_write("noutput"), None,
-                    nsdfg.make_array_memlet("transient_heap"))
-
-    a_gpu = state.add_read("input_gpu")
-    nsdfg_node = state.add_nested_sdfg(nsdfg, None, {"ninput"}, {"noutput"})
-    wR = state.add_write("__return")
-
-    state.add_edge(state.add_read("input"), None, a_gpu, None,
-                   sdfg.make_array_memlet("input"))
-    state.add_edge(a_gpu, None, nsdfg_node, "ninput",
-                   sdfg.make_array_memlet("input_gpu"))
-    state.add_edge(nsdfg_node, "noutput", wR, None,
-                   sdfg.make_array_memlet("__return"))
-    result = sdfg(input=np.ones((2, 2), dtype=np.float64))
-    assert np.all(result == np.ones((2, 2)))
-
-
-@pytest.mark.gpu
-def test_persistent_gpu_transpose_regression():
-    @dace.program
-    def test_persistent_transpose(A: dace.float64[5, 3]):
-        return np.transpose(A)
-
-    sdfg = test_persistent_transpose.to_sdfg()
-
-    sdfg.expand_library_nodes()
-    sdfg.apply_strict_transformations()
-    sdfg.apply_gpu_transformations()
-
-    for _, _, arr in sdfg.arrays_recursive():
-        if arr.transient and arr.storage == dace.StorageType.GPU_Global:
-            arr.lifetime = dace.AllocationLifetime.Persistent
-    A = np.random.rand(5, 3)
-    result = sdfg(A=A)
-    assert np.allclose(np.transpose(A), result)
->>>>>>> 83291b87
-
-
-def test_alloc_persistent_register():
-    """ Tries to allocate persistent register array. Should fail. """
-    @dace.program
-    def lifetimetest(input: dace.float64[N]):
-        tmp = dace.ndarray([1], input.dtype)
-        return tmp + 1
-
-    sdfg: dace.SDFG = lifetimetest.to_sdfg()
-    sdfg.arrays['tmp'].storage = dace.StorageType.Register
-    sdfg.arrays['tmp'].lifetime = dace.AllocationLifetime.Persistent
-
-    try:
-        sdfg.validate()
-        raise AssertionError('SDFG should not be valid')
-    except dace.sdfg.InvalidSDFGError:
-        print('Exception caught, test passed')
-
-
-def test_alloc_persistent():
-    @dace.program
-    def persistentmem(output: dace.int32[1]):
-        tmp = dace.ndarray([1],
-                           output.dtype,
-                           lifetime=dace.AllocationLifetime.Persistent)
-        if output[0] == 1.0:
-            tmp[0] = 0
-        else:
-            tmp[0] += 3
-            output[0] = tmp[0]
-
-    # Repeatedly invoke program. Since memory is persistent, output is expected
-    # to increase with each call
-    csdfg = persistentmem.compile()
-    value = np.ones([1], dtype=np.int32)
-    csdfg(output=value)
-    assert value[0] == 1
-    value[0] = 2
-    csdfg(output=value)
-    assert value[0] == 3
-    csdfg(output=value)
-    assert value[0] == 6
-
-    del csdfg
-
-
-def test_alloc_persistent_threadlocal():
-    @dace.program
-    def persistentmem(output: dace.int32[2]):
-        tmp = dace.ndarray([2],
-                           output.dtype,
-                           storage=dace.StorageType.CPU_ThreadLocal,
-                           lifetime=dace.AllocationLifetime.Persistent)
-        if output[0] == 1.0:
-            for i in dace.map[0:2]:
-                tmp[i] = i
-        else:
-            for i in dace.map[0:2]:
-                tmp[i] += 3
-                output[i] = tmp[i]
-
-    # Repeatedly invoke program. Since memory is persistent, output is expected
-    # to increase with each call
-    csdfg = persistentmem.compile()
-    value = np.ones([2], dtype=np.int32)
-    csdfg(output=value)
-    assert value[0] == 1
-    assert value[1] == 1
-    value[0] = 4
-    value[1] = 2
-    csdfg(output=value)
-    assert value[0] == 3
-    assert value[1] == 4
-    csdfg(output=value)
-    assert value[0] == 6
-    assert value[1] == 7
-
-    del csdfg
-
-
-if __name__ == '__main__':
-<<<<<<< HEAD
-    test_determine_alloc_scope()
-    test_determine_alloc_state()
-    test_determine_alloc_sdfg()
-    test_determine_alloc_global()
-    test_alloc_persistent_register()
-
-=======
-    test_persistent_gpu_copy_regression()
-    test_persistent_gpu_transpose_regression()
-    test_alloc_persistent_register()
-    test_alloc_persistent()
-    test_alloc_persistent_threadlocal()
-
->>>>>>> 83291b87
+# Copyright 2019-2021 ETH Zurich and the DaCe authors. All rights reserved.
+""" Tests different allocation lifetimes. """
+import pytest
+
+import dace
+from dace.codegen.targets import framecode
+from dace.sdfg import infer_types
+import numpy as np
+
+N = dace.symbol('N')
+
+
+def _test_determine_alloc(lifetime: dace.AllocationLifetime,
+                          unused: bool = False) -> dace.SDFG:
+    """ Creates an SDFG playground for determining allocation. """
+    sdfg = dace.SDFG('lifetimetest')
+    sdfg.add_array('A', [N], dace.float64)
+    sdfg.add_array('B', [N], dace.float64)
+    sdfg.add_transient('unused', [N], dace.float64, lifetime=lifetime)
+    state = sdfg.add_state()
+    me, mx = state.add_map('m', dict(i='0:N'))
+
+    #########################################################################
+    nsdfg = dace.SDFG('nested')
+    nsdfg.add_array('A', [N], dace.float64)
+    nsdfg.add_array('B', [N], dace.float64)
+    nsdfg.add_transient('tmp', [N],
+                        dace.float64,
+                        dace.StorageType.GPU_Global,
+                        lifetime=lifetime)
+    nsdfg.add_transient('tmp2', [1],
+                        dace.float64,
+                        dace.StorageType.Register,
+                        lifetime=lifetime)
+    nstate = nsdfg.add_state()
+    ime, imx = nstate.add_map('m2',
+                              dict(i='0:20'),
+                              schedule=dace.ScheduleType.GPU_Device)
+    t1 = nstate.add_access('tmp')
+    t2 = nstate.add_access('tmp2')
+    nstate.add_nedge(t1, t2, dace.Memlet('tmp[0]'))
+    nstate.add_memlet_path(nstate.add_read('A'),
+                           ime,
+                           t1,
+                           memlet=dace.Memlet('A[i]'))
+    nstate.add_memlet_path(t2,
+                           imx,
+                           nstate.add_write('B'),
+                           memlet=dace.Memlet('B[0]', wcr='lambda a,b: a+b'))
+    #########################################################################
+    nsdfg_node = state.add_nested_sdfg(nsdfg, None, {'A'}, {'B'})
+    state.add_memlet_path(state.add_read('A'),
+                          me,
+                          nsdfg_node,
+                          dst_conn='A',
+                          memlet=dace.Memlet('A[0:N]'))
+    state.add_memlet_path(nsdfg_node,
+                          mx,
+                          state.add_write('B'),
+                          src_conn='B',
+                          memlet=dace.Memlet('B[0:N]'))
+
+    # Set default storage/schedule types in SDFG
+    infer_types.set_default_schedule_and_storage_types(sdfg, None)
+
+    return sdfg, (sdfg, state, me, nsdfg, nstate, ime)
+
+
+def _check_alloc(id, name, codegen, scope):
+    for sdfg_id, _, node in codegen.to_allocate[scope]:
+        if id == sdfg_id and name == node.data:
+            return True
+    return False
+
+
+def test_determine_alloc_scope():
+    sdfg, scopes = _test_determine_alloc(dace.AllocationLifetime.Scope)
+    codegen = framecode.DaCeCodeGenerator()
+    codegen.determine_allocation_lifetime(sdfg)
+
+    # tmp cannot be allocated within the inner scope because it is GPU_Global
+    assert _check_alloc(1, 'tmp', codegen, scopes[-2])
+    assert _check_alloc(1, 'tmp2', codegen, scopes[-1])
+
+
+def test_determine_alloc_state():
+    sdfg, scopes = _test_determine_alloc(dace.AllocationLifetime.State,
+                                         unused=True)
+    codegen = framecode.DaCeCodeGenerator()
+    codegen.determine_allocation_lifetime(sdfg)
+
+    # Ensure that unused transients are not allocated
+    assert not any('__0_unused' in field for field in codegen.statestruct)
+
+    assert _check_alloc(1, 'tmp', codegen, scopes[-2])
+    assert _check_alloc(1, 'tmp2', codegen, scopes[-2])
+
+
+def test_determine_alloc_sdfg():
+    sdfg, scopes = _test_determine_alloc(dace.AllocationLifetime.SDFG)
+    codegen = framecode.DaCeCodeGenerator()
+    codegen.determine_allocation_lifetime(sdfg)
+
+    assert _check_alloc(1, 'tmp', codegen, scopes[-3])
+    assert _check_alloc(1, 'tmp2', codegen, scopes[-3])
+
+
+def test_determine_alloc_global():
+    sdfg, scopes = _test_determine_alloc(dace.AllocationLifetime.Global)
+    codegen = framecode.DaCeCodeGenerator()
+    codegen.determine_allocation_lifetime(sdfg)
+    assert any('__1_tmp' in field for field in codegen.statestruct)
+    assert any('__1_tmp2' in field for field in codegen.statestruct)
+    assert _check_alloc(1, 'tmp', codegen, sdfg)
+    assert _check_alloc(1, 'tmp2', codegen, sdfg)
+
+
+def test_alloc_persistent_register():
+    """ Tries to allocate persistent register array. Should fail. """
+    @dace.program
+    def lifetimetest(input: dace.float64[N]):
+        tmp = dace.ndarray([1], input.dtype)
+        return tmp + 1
+
+    sdfg: dace.SDFG = lifetimetest.to_sdfg()
+    sdfg.arrays['tmp'].storage = dace.StorageType.Register
+    sdfg.arrays['tmp'].lifetime = dace.AllocationLifetime.Persistent
+
+    try:
+        sdfg.validate()
+        raise AssertionError('SDFG should not be valid')
+    except dace.sdfg.InvalidSDFGError:
+        print('Exception caught, test passed')
+
+
+def test_alloc_persistent():
+    @dace.program
+    def persistentmem(output: dace.int32[1]):
+        tmp = dace.ndarray([1],
+                           output.dtype,
+                           lifetime=dace.AllocationLifetime.Persistent)
+        if output[0] == 1.0:
+            tmp[0] = 0
+        else:
+            tmp[0] += 3
+            output[0] = tmp[0]
+
+    # Repeatedly invoke program. Since memory is persistent, output is expected
+    # to increase with each call
+    csdfg = persistentmem.compile()
+    value = np.ones([1], dtype=np.int32)
+    csdfg(output=value)
+    assert value[0] == 1
+    value[0] = 2
+    csdfg(output=value)
+    assert value[0] == 3
+    csdfg(output=value)
+    assert value[0] == 6
+
+    del csdfg
+
+
+def test_alloc_persistent_threadlocal():
+    @dace.program
+    def persistentmem(output: dace.int32[2]):
+        tmp = dace.ndarray([2],
+                           output.dtype,
+                           storage=dace.StorageType.CPU_ThreadLocal,
+                           lifetime=dace.AllocationLifetime.Persistent)
+        if output[0] == 1.0:
+            for i in dace.map[0:2]:
+                tmp[i] = i
+        else:
+            for i in dace.map[0:2]:
+                tmp[i] += 3
+                output[i] = tmp[i]
+
+    # Repeatedly invoke program. Since memory is persistent, output is expected
+    # to increase with each call
+    csdfg = persistentmem.compile()
+    value = np.ones([2], dtype=np.int32)
+    csdfg(output=value)
+    assert value[0] == 1
+    assert value[1] == 1
+    value[0] = 4
+    value[1] = 2
+    csdfg(output=value)
+    assert value[0] == 3
+    assert value[1] == 4
+    csdfg(output=value)
+    assert value[0] == 6
+    assert value[1] == 7
+
+    del csdfg
+
+
+if __name__ == '__main__':
+    test_determine_alloc_scope()
+    test_determine_alloc_state()
+    test_determine_alloc_sdfg()
+    test_determine_alloc_global()
+    test_alloc_persistent_register()
+    test_alloc_persistent()
+    test_alloc_persistent_threadlocal()