--- conflicted
+++ resolved
@@ -29,18 +29,8 @@
     A = np.random.rand(10, 15)
     B = np.random.rand(15, 3)
 
-<<<<<<< HEAD
     result = simple_gemm(A, B)
     assert np.allclose(result, A @ B)
-=======
-    try:
-        result = simple_gemm(A, B)
-        assert np.allclose(result, A @ B)
-    except (CompilerConfigurationError, CompilationError):
-        warnings.warn(
-            "Configuration/compilation failed, library missing or "
-            "misconfigured, skipping test for {}.".format(implementation))
->>>>>>> ccb5f99a
 
     Gemm.default_implementation = None
 
