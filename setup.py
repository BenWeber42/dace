--- conflicted
+++ resolved
@@ -73,15 +73,9 @@
       },
       include_package_data=True,
       install_requires=[
-<<<<<<< HEAD
-          'numpy', 'networkx >= 2.5', 'astunparse', 'sympy', 'pyyaml', 'ply', 'websockets', 'requests', 'flask',
+         'numpy', 'networkx >= 2.5', 'astunparse', 'sympy<=1.9', 'pyyaml', 'ply', 'websockets', 'requests', 'flask',
           'fparser', 'aenum >= 3.1', 'dataclasses; python_version < "3.7"', 'dill',
           'pyreadline;platform_system=="Windows"', 'typing-compat; python_version < "3.8"'
-=======
-          'numpy', 'networkx >= 2.5', 'astunparse', 'sympy>=1.9', 'pyyaml', 'ply', 'websockets', 'requests', 'flask',
-          'aenum >= 3.1', 'dataclasses; python_version < "3.7"', 'dill', 'pyreadline;platform_system=="Windows"',
-          'typing-compat; python_version < "3.8"'
->>>>>>> c86b0f39
       ] + cmake_requires,
       extras_require={
           'testing': ['coverage', 'pytest-cov', 'scipy', 'absl-py', 'opt_einsum', 'pymlir', 'click'],
